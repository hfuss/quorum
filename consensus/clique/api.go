--- conflicted
+++ resolved
@@ -17,10 +17,7 @@
 package clique
 
 import (
-<<<<<<< HEAD
-=======
 	"errors"
->>>>>>> 8bd0643a
 	"fmt"
 
 	"github.com/ethereum/go-ethereum/common"
@@ -124,11 +121,7 @@
 	delete(api.clique.proposals, address)
 }
 
-<<<<<<< HEAD
-type status struct {
-=======
 type Status struct {
->>>>>>> 8bd0643a
 	InturnPercent float64                `json:"inturnPercent"`
 	SigningStatus map[common.Address]int `json:"sealerActivity"`
 	NumBlocks     uint64                 `json:"numBlocks"`
@@ -138,16 +131,6 @@
 // - the number of active signers,
 // - the number of signers,
 // - the percentage of in-turn blocks
-<<<<<<< HEAD
-func (api *API) Status() (*status, error) {
-	var (
-		numBlocks = uint64(64)
-		header    = api.chain.CurrentHeader()
-		diff      = uint64(0)
-		optimals  = 0
-	)
-	snap, err := api.clique.snapshot(api.chain, header.Number.Uint64(), header.Hash(), nil)
-=======
 func (api *API) Status(startBlockNum *rpc.BlockNumber, endBlockNum *rpc.BlockNumber) (*Status, error) {
 	var (
 		numBlocks uint64
@@ -187,17 +170,11 @@
 	}
 
 	snap, err := api.clique.snapshot(api.chain, end, header.Hash(), nil)
->>>>>>> 8bd0643a
 	if err != nil {
 		return nil, err
 	}
 	var (
 		signers = snap.signers()
-<<<<<<< HEAD
-		end     = header.Number.Uint64()
-		start   = end - numBlocks
-=======
->>>>>>> 8bd0643a
 	)
 	if numBlocks > end {
 		start = 1
@@ -222,11 +199,7 @@
 		}
 		signStatus[sealer]++
 	}
-<<<<<<< HEAD
-	return &status{
-=======
 	return &Status{
->>>>>>> 8bd0643a
 		InturnPercent: float64((100 * optimals)) / float64(numBlocks),
 		SigningStatus: signStatus,
 		NumBlocks:     numBlocks,
