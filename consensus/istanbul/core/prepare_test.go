--- conflicted
+++ resolved
@@ -157,19 +157,10 @@
 			errInconsistentSubject,
 		},
 		{
-<<<<<<< HEAD
-			// less than ceil(2N/3)
-			func() *testSystem {
-				sys := NewTestSystemWithBackend(N, F)
-
-				// save less than ceil(2*N/3) replica
-=======
-			// less than Ceil(2N/3)
 			func() *testSystem {
 				sys := NewTestSystemWithBackend(N, F)
 
 				// save less than Ceil(2*N/3) replica
->>>>>>> c05673fe
 				sys.backends = sys.backends[int(math.Ceil(float64(2*N)/3)):]
 
 				for i, backend := range sys.backends {
@@ -223,13 +214,8 @@
 			if r0.state != StatePreprepared {
 				t.Errorf("state mismatch: have %v, want %v", r0.state, StatePreprepared)
 			}
-<<<<<<< HEAD
-			if r0.current.Prepares.Size() >= r0.valSet.QuorumSize() {
-				t.Errorf("the size of PREPARE messages should be less than %v", r0.valSet.QuorumSize())
-=======
 			if r0.current.Prepares.Size() >= r0.QuorumSize() {
 				t.Errorf("the size of PREPARE messages should be less than %v", r0.QuorumSize())
->>>>>>> c05673fe
 			}
 			if r0.current.IsHashLocked() {
 				t.Errorf("block should not be locked")
@@ -238,15 +224,9 @@
 			continue
 		}
 
-<<<<<<< HEAD
-		// core should have ceil(2N/3) PREPARE messages
-		if r0.current.Prepares.Size() < r0.valSet.QuorumSize() {
-			t.Errorf("the size of PREPARE messages should be atleast ceil(2N/3) size %v", r0.current.Commits.Size())
-=======
 		// core should have 2F+1 before Ceil2Nby3Block and Ceil(2N/3) after Ceil2Nby3Block PREPARE messages
 		if r0.current.Prepares.Size() < r0.QuorumSize() {
 			t.Errorf("the size of PREPARE messages should be larger than 2F+1 or ceil(2N/3): size %v", r0.current.Commits.Size())
->>>>>>> c05673fe
 		}
 
 		// a message will be delivered to backend if ceil(2N/3)
