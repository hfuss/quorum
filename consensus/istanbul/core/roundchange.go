--- conflicted
+++ resolved
@@ -98,13 +98,8 @@
 			c.sendRoundChange(roundView.Round)
 		}
 		return nil
-<<<<<<< HEAD
-	} else if num == c.valSet.QuorumSize() && (c.waitingForRoundChange || cv.Round.Cmp(roundView.Round) < 0) {
-		// We've received ceil(2N/3) ROUND CHANGE messages, start a new round immediately.
-=======
 	} else if num == c.QuorumSize() && (c.waitingForRoundChange || cv.Round.Cmp(roundView.Round) < 0) {
 		// We've received 2f+1/Ceil(2N/3) ROUND CHANGE messages, start a new round immediately.
->>>>>>> c05673fe
 		c.startNewRound(roundView.Round)
 		return nil
 	} else if cv.Round.Cmp(roundView.Round) < 0 {
