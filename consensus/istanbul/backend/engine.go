// Copyright 2017 The go-ethereum Authors
// This file is part of the go-ethereum library.
//
// The go-ethereum library is free software: you can redistribute it and/or modify
// it under the terms of the GNU Lesser General Public License as published by
// the Free Software Foundation, either version 3 of the License, or
// (at your option) any later version.
//
// The go-ethereum library is distributed in the hope that it will be useful,
// but WITHOUT ANY WARRANTY; without even the implied warranty of
// MERCHANTABILITY or FITNESS FOR A PARTICULAR PURPOSE. See the
// GNU Lesser General Public License for more details.
//
// You should have received a copy of the GNU Lesser General Public License
// along with the go-ethereum library. If not, see <http://www.gnu.org/licenses/>.

package backend

import (
	"bytes"
	"errors"
	"math/big"
	"math/rand"
	"time"

	"github.com/ethereum/go-ethereum/common"
	"github.com/ethereum/go-ethereum/common/hexutil"
	"github.com/ethereum/go-ethereum/consensus"
	"github.com/ethereum/go-ethereum/consensus/istanbul"
	istanbulCore "github.com/ethereum/go-ethereum/consensus/istanbul/core"
	"github.com/ethereum/go-ethereum/consensus/istanbul/validator"
	"github.com/ethereum/go-ethereum/core/state"
	"github.com/ethereum/go-ethereum/core/types"
	"github.com/ethereum/go-ethereum/crypto/sha3"
	"github.com/ethereum/go-ethereum/log"
	"github.com/ethereum/go-ethereum/rlp"
	"github.com/ethereum/go-ethereum/rpc"
	lru "github.com/hashicorp/golang-lru"
)

const (
	checkpointInterval = 1024 // Number of blocks after which to save the vote snapshot to the database
	inmemorySnapshots  = 128  // Number of recent vote snapshots to keep in memory
	inmemoryPeers      = 40
	inmemoryMessages   = 1024
)

var (
	// errInvalidProposal is returned when a prposal is malformed.
	errInvalidProposal = errors.New("invalid proposal")
	// errInvalidSignature is returned when given signature is not signed by given
	// address.
	errInvalidSignature = errors.New("invalid signature")
	// errUnknownBlock is returned when the list of validators is requested for a block
	// that is not part of the local blockchain.
	errUnknownBlock = errors.New("unknown block")
	// errUnauthorized is returned if a header is signed by a non authorized entity.
	errUnauthorized = errors.New("unauthorized")
	// errInvalidDifficulty is returned if the difficulty of a block is not 1
	errInvalidDifficulty = errors.New("invalid difficulty")
	// errInvalidExtraDataFormat is returned when the extra data format is incorrect
	errInvalidExtraDataFormat = errors.New("invalid extra data format")
	// errInvalidMixDigest is returned if a block's mix digest is not Istanbul digest.
	errInvalidMixDigest = errors.New("invalid Istanbul mix digest")
	// errInvalidNonce is returned if a block's nonce is invalid
	errInvalidNonce = errors.New("invalid nonce")
	// errInvalidUncleHash is returned if a block contains an non-empty uncle list.
	errInvalidUncleHash = errors.New("non empty uncle hash")
	// errInconsistentValidatorSet is returned if the validator set is inconsistent
	errInconsistentValidatorSet = errors.New("non empty uncle hash")
	// errInvalidTimestamp is returned if the timestamp of a block is lower than the previous block's timestamp + the minimum block period.
	errInvalidTimestamp = errors.New("invalid timestamp")
	// errInvalidVotingChain is returned if an authorization list is attempted to
	// be modified via out-of-range or non-contiguous headers.
	errInvalidVotingChain = errors.New("invalid voting chain")
	// errInvalidVote is returned if a nonce value is something else that the two
	// allowed constants of 0x00..0 or 0xff..f.
	errInvalidVote = errors.New("vote nonce not 0x00..0 or 0xff..f")
	// errInvalidCommittedSeals is returned if the committed seal is not signed by any of parent validators.
	errInvalidCommittedSeals = errors.New("invalid committed seals")
	// errEmptyCommittedSeals is returned if the field of committed seals is zero.
	errEmptyCommittedSeals = errors.New("zero committed seals")
	// errMismatchTxhashes is returned if the TxHash in header is mismatch.
	errMismatchTxhashes = errors.New("mismatch transcations hashes")
)
var (
	defaultDifficulty = big.NewInt(1)
	nilUncleHash      = types.CalcUncleHash(nil) // Always Keccak256(RLP([])) as uncles are meaningless outside of PoW.
	emptyNonce        = types.BlockNonce{}
	now               = time.Now

	nonceAuthVote = hexutil.MustDecode("0xffffffffffffffff") // Magic nonce number to vote on adding a new validator
	nonceDropVote = hexutil.MustDecode("0x0000000000000000") // Magic nonce number to vote on removing a validator.

	inmemoryAddresses  = 20 // Number of recent addresses from ecrecover
	recentAddresses, _ = lru.NewARC(inmemoryAddresses)
)

// Author retrieves the Ethereum address of the account that minted the given
// block, which may be different from the header's coinbase if a consensus
// engine is based on signatures.
func (sb *backend) Author(header *types.Header) (common.Address, error) {
	return ecrecover(header)
}

// VerifyHeader checks whether a header conforms to the consensus rules of a
// given engine. Verifying the seal may be done optionally here, or explicitly
// via the VerifySeal method.
func (sb *backend) VerifyHeader(chain consensus.ChainReader, header *types.Header, seal bool) error {
	return sb.verifyHeader(chain, header, nil)
}

// verifyHeader checks whether a header conforms to the consensus rules.The
// caller may optionally pass in a batch of parents (ascending order) to avoid
// looking those up from the database. This is useful for concurrently verifying
// a batch of new headers.
func (sb *backend) verifyHeader(chain consensus.ChainReader, header *types.Header, parents []*types.Header) error {
	if header.Number == nil {
		return errUnknownBlock
	}

	// Don't waste time checking blocks from the future
	if header.Time.Cmp(big.NewInt(now().Unix())) > 0 {
		return consensus.ErrFutureBlock
	}

	// Ensure that the extra data format is satisfied
	if _, err := types.ExtractIstanbulExtra(header); err != nil {
		return errInvalidExtraDataFormat
	}

	// Ensure that the coinbase is valid
	if header.Nonce != (emptyNonce) && !bytes.Equal(header.Nonce[:], nonceAuthVote) && !bytes.Equal(header.Nonce[:], nonceDropVote) {
		return errInvalidNonce
	}
	// Ensure that the mix digest is zero as we don't have fork protection currently
	if header.MixDigest != types.IstanbulDigest {
		return errInvalidMixDigest
	}
	// Ensure that the block doesn't contain any uncles which are meaningless in Istanbul
	if header.UncleHash != nilUncleHash {
		return errInvalidUncleHash
	}
	// Ensure that the block's difficulty is meaningful (may not be correct at this point)
	if header.Difficulty == nil || header.Difficulty.Cmp(defaultDifficulty) != 0 {
		return errInvalidDifficulty
	}

	return sb.verifyCascadingFields(chain, header, parents)
}

// verifyCascadingFields verifies all the header fields that are not standalone,
// rather depend on a batch of previous headers. The caller may optionally pass
// in a batch of parents (ascending order) to avoid looking those up from the
// database. This is useful for concurrently verifying a batch of new headers.
func (sb *backend) verifyCascadingFields(chain consensus.ChainReader, header *types.Header, parents []*types.Header) error {
	// The genesis block is the always valid dead-end
	number := header.Number.Uint64()
	if number == 0 {
		return nil
	}
	// Ensure that the block's timestamp isn't too close to it's parent
	var parent *types.Header
	if len(parents) > 0 {
		parent = parents[len(parents)-1]
	} else {
		parent = chain.GetHeader(header.ParentHash, number-1)
	}
	if parent == nil || parent.Number.Uint64() != number-1 || parent.Hash() != header.ParentHash {
		return consensus.ErrUnknownAncestor
	}
	if parent.Time.Uint64()+sb.config.BlockPeriod > header.Time.Uint64() {
		return errInvalidTimestamp
	}
	// Verify validators in extraData. Validators in snapshot and extraData should be the same.
	snap, err := sb.snapshot(chain, number-1, header.ParentHash, parents)
	if err != nil {
		return err
	}
	validators := make([]byte, len(snap.validators())*common.AddressLength)
	for i, validator := range snap.validators() {
		copy(validators[i*common.AddressLength:], validator[:])
	}
	if err := sb.verifySigner(chain, header, parents); err != nil {
		return err
	}

	return sb.verifyCommittedSeals(chain, header, parents)
}

// VerifyHeaders is similar to VerifyHeader, but verifies a batch of headers
// concurrently. The method returns a quit channel to abort the operations and
// a results channel to retrieve the async verifications (the order is that of
// the input slice).
func (sb *backend) VerifyHeaders(chain consensus.ChainReader, headers []*types.Header, seals []bool) (chan<- struct{}, <-chan error) {
	abort := make(chan struct{})
	results := make(chan error, len(headers))
	go func() {
		for i, header := range headers {
			err := sb.verifyHeader(chain, header, headers[:i])

			select {
			case <-abort:
				return
			case results <- err:
			}
		}
	}()
	return abort, results
}

// VerifyUncles verifies that the given block's uncles conform to the consensus
// rules of a given engine.
func (sb *backend) VerifyUncles(chain consensus.ChainReader, block *types.Block) error {
	if len(block.Uncles()) > 0 {
		return errInvalidUncleHash
	}
	return nil
}

// verifySigner checks whether the signer is in parent's validator set
func (sb *backend) verifySigner(chain consensus.ChainReader, header *types.Header, parents []*types.Header) error {
	// Verifying the genesis block is not supported
	number := header.Number.Uint64()
	if number == 0 {
		return errUnknownBlock
	}

	// Retrieve the snapshot needed to verify this header and cache it
	snap, err := sb.snapshot(chain, number-1, header.ParentHash, parents)
	if err != nil {
		return err
	}

	// resolve the authorization key and check against signers
	signer, err := ecrecover(header)
	if err != nil {
		return err
	}

	// Signer should be in the validator set of previous block's extraData.
	if _, v := snap.ValSet.GetByAddress(signer); v == nil {
		sb.logger.Error("Block signer is not part of validator set", "signer", signer)
		return errUnauthorized
	}
	return nil
}

// verifyCommittedSeals checks whether every committed seal is signed by one of the parent's validators
func (sb *backend) verifyCommittedSeals(chain consensus.ChainReader, header *types.Header, parents []*types.Header) error {
	number := header.Number.Uint64()
	// We don't need to verify committed seals in the genesis block
	if number == 0 {
		return nil
	}

	// Retrieve the snapshot needed to verify this header and cache it
	snap, err := sb.snapshot(chain, number-1, header.ParentHash, parents)
	if err != nil {
		return err
	}

	extra, err := types.ExtractIstanbulExtra(header)
	if err != nil {
		return err
	}
	// The length of Committed seals should be larger than 0
	if len(extra.CommittedSeal) == 0 {
		return errEmptyCommittedSeals
	}

	validators := snap.ValSet.Copy()
	// Check whether the committed seals are generated by parent's validators
	validSeal := 0
	proposalSeal := istanbulCore.PrepareCommittedSeal(header.Hash())
	// 1. Get committed seals from current header
	for _, seal := range extra.CommittedSeal {
		// 2. Get the original address by seal and parent block hash
		addr, err := istanbul.GetSignatureAddress(proposalSeal, seal)
		if err != nil {
			sb.logger.Error("not a valid address", "err", err)
			return errInvalidSignature
		}
		// Every validator can have only one seal. If more than one seals are signed by a
		// validator, the validator cannot be found and errInvalidCommittedSeals is returned.
		if validators.RemoveValidator(addr) {
			validSeal += 1
		} else {
			return errInvalidCommittedSeals
		}
	}

	// The length of validSeal should be larger than number of faulty node + 1
	if validSeal <= 2*snap.ValSet.F() {
		return errInvalidCommittedSeals
	}

	return nil
}

// VerifySeal checks whether the crypto seal on a header is valid according to
// the consensus rules of the given engine.
func (sb *backend) VerifySeal(chain consensus.ChainReader, header *types.Header) error {
	// get parent header and ensure the signer is in parent's validator set
	number := header.Number.Uint64()
	if number == 0 {
		return errUnknownBlock
	}

	// ensure that the difficulty equals to defaultDifficulty
	if header.Difficulty.Cmp(defaultDifficulty) != 0 {
		return errInvalidDifficulty
	}
	return sb.verifySigner(chain, header, nil)
}

// Prepare initializes the consensus fields of a block header according to the
// rules of a particular engine. The changes are executed inline.
func (sb *backend) Prepare(chain consensus.ChainReader, header *types.Header) error {
	// unused fields, force to set to empty
	header.Coinbase = common.Address{}
	header.Nonce = emptyNonce
	header.MixDigest = types.IstanbulDigest

	// copy the parent extra data as the header extra data
	number := header.Number.Uint64()
	parent := chain.GetHeader(header.ParentHash, number-1)
	if parent == nil {
		return consensus.ErrUnknownAncestor
	}
	// use the same difficulty for all blocks
	header.Difficulty = defaultDifficulty

	// Assemble the voting snapshot
	snap, err := sb.snapshot(chain, number-1, header.ParentHash, nil)
	if err != nil {
		return err
	}

	// get valid candidate list
	sb.candidatesLock.RLock()
	var addresses []common.Address
	var authorizes []bool
	for address, authorize := range sb.candidates {
		if snap.checkVote(address, authorize) {
			addresses = append(addresses, address)
			authorizes = append(authorizes, authorize)
		}
	}
	sb.candidatesLock.RUnlock()

	// pick one of the candidates randomly
	if len(addresses) > 0 {
		index := rand.Intn(len(addresses))
		// add validator voting in coinbase
		header.Coinbase = addresses[index]
		if authorizes[index] {
			copy(header.Nonce[:], nonceAuthVote)
		} else {
			copy(header.Nonce[:], nonceDropVote)
		}
	}

	// add validators in snapshot to extraData's validators section
	extra, err := prepareExtra(header, snap.validators())
	if err != nil {
		return err
	}
	header.Extra = extra

	// set header's timestamp
	header.Time = new(big.Int).Add(parent.Time, new(big.Int).SetUint64(sb.config.BlockPeriod))
	if header.Time.Int64() < time.Now().Unix() {
		header.Time = big.NewInt(time.Now().Unix())
	}
	return nil
}

// Finalize runs any post-transaction state modifications (e.g. block rewards)
// and assembles the final block.
//
// Note, the block header and state database might be updated to reflect any
// consensus rules that happen at finalization (e.g. block rewards).
func (sb *backend) Finalize(chain consensus.ChainReader, header *types.Header, state *state.StateDB, txs []*types.Transaction,
	uncles []*types.Header, receipts []*types.Receipt) (*types.Block, error) {
	// No block rewards in Istanbul, so the state remains as is and uncles are dropped
	header.Root = state.IntermediateRoot(chain.Config().IsEIP158(header.Number))
	header.UncleHash = nilUncleHash

	// Assemble and return the final block for sealing
	return types.NewBlock(header, txs, nil, receipts), nil
}

// Seal generates a new block for the given input block with the local miner's
// seal place on top.
func (sb *backend) Seal(chain consensus.ChainReader, block *types.Block, results chan<- *types.Block, stop <-chan struct{}) error {

	// update the block header timestamp and signature and propose the block to core engine
	header := block.Header()
	number := header.Number.Uint64()

	// Bail out if we're unauthorized to sign a block
	snap, err := sb.snapshot(chain, number-1, header.ParentHash, nil)
	if err != nil {
		return err
	}
	if _, v := snap.ValSet.GetByAddress(sb.address); v == nil {
<<<<<<< HEAD
		return errUnauthorized
=======
		sb.logger.Error("Current node not part of the validator set", "address", sb.address)
		return nil, errUnauthorized
>>>>>>> c2e27b28
	}

	parent := chain.GetHeader(header.ParentHash, number-1)
	if parent == nil {
		return consensus.ErrUnknownAncestor
	}
	block, err = sb.updateBlock(parent, block)
	if err != nil {
		return err
	}

	// wait for the timestamp of header, use this to adjust the block period
	delay := time.Unix(block.Header().Time.Int64(), 0).Sub(now())
	select {
	case <-time.After(delay):
	case <-stop:
		results <- nil
		return nil
	}

	// get the proposed block hash and clear it if the seal() is completed.
	sb.sealMu.Lock()
	sb.proposedBlockHash = block.Hash()
	clear := func() {
		sb.proposedBlockHash = common.Hash{}
		sb.sealMu.Unlock()
	}
	defer clear()

	// post block into Istanbul engine
	go sb.EventMux().Post(istanbul.RequestEvent{
		Proposal: block,
	})
	for {
		select {
		case result := <-sb.commitCh:
			// if the block hash and the hash from channel are the same,
			// return the result. Otherwise, keep waiting the next hash.
			if result != nil && block.Hash() == result.Hash() {
				results <- result
				return nil
			}
		case <-stop:
			results <- nil
			return nil
		}
	}
}

// update timestamp and signature of the block based on its number of transactions
func (sb *backend) updateBlock(parent *types.Header, block *types.Block) (*types.Block, error) {
	header := block.Header()
	// sign the hash
	seal, err := sb.Sign(sigHash(header).Bytes())
	if err != nil {
		return nil, err
	}

	err = writeSeal(header, seal)
	if err != nil {
		return nil, err
	}

	return block.WithSeal(header), nil
}

// APIs returns the RPC APIs this consensus engine provides.
func (sb *backend) APIs(chain consensus.ChainReader) []rpc.API {
	return []rpc.API{{
		Namespace: "istanbul",
		Version:   "1.0",
		Service:   &API{chain: chain, istanbul: sb},
		Public:    true,
	}}
}

// Start implements consensus.Istanbul.Start
func (sb *backend) Start(chain consensus.ChainReader, currentBlock func() *types.Block, hasBadBlock func(hash common.Hash) bool) error {
	sb.coreMu.Lock()
	defer sb.coreMu.Unlock()
	if sb.coreStarted {
		return istanbul.ErrStartedEngine
	}

	// clear previous data
	sb.proposedBlockHash = common.Hash{}
	if sb.commitCh != nil {
		close(sb.commitCh)
	}
	sb.commitCh = make(chan *types.Block, 1)

	sb.chain = chain
	sb.currentBlock = currentBlock
	sb.hasBadBlock = hasBadBlock

	if err := sb.core.Start(); err != nil {
		return err
	}

	sb.coreStarted = true
	return nil
}

// Stop implements consensus.Istanbul.Stop
func (sb *backend) Stop() error {
	sb.coreMu.Lock()
	defer sb.coreMu.Unlock()
	if !sb.coreStarted {
		return istanbul.ErrStoppedEngine
	}
	if err := sb.core.Stop(); err != nil {
		return err
	}
	sb.coreStarted = false
	return nil
}

// snapshot retrieves the authorization snapshot at a given point in time.
func (sb *backend) snapshot(chain consensus.ChainReader, number uint64, hash common.Hash, parents []*types.Header) (*Snapshot, error) {
	// Search for a snapshot in memory or on disk for checkpoints
	var (
		headers []*types.Header
		snap    *Snapshot
	)
	for snap == nil {
		// If an in-memory snapshot was found, use that
		if s, ok := sb.recents.Get(hash); ok {
			snap = s.(*Snapshot)
			break
		}
		// If an on-disk checkpoint snapshot can be found, use that
		if number%checkpointInterval == 0 {
			if s, err := loadSnapshot(sb.config.Epoch, sb.db, hash); err == nil {
				log.Trace("Loaded voting snapshot form disk", "number", number, "hash", hash)
				snap = s
				break
			}
		}
		// If we're at block zero, make a snapshot
		if number == 0 {
			genesis := chain.GetHeaderByNumber(0)
			if err := sb.VerifyHeader(chain, genesis, false); err != nil {
				return nil, err
			}
			istanbulExtra, err := types.ExtractIstanbulExtra(genesis)
			if err != nil {
				return nil, err
			}
			snap = newSnapshot(sb.config.Epoch, 0, genesis.Hash(), validator.NewSet(istanbulExtra.Validators, sb.config.ProposerPolicy))
			if err := snap.store(sb.db); err != nil {
				return nil, err
			}
			log.Trace("Stored genesis voting snapshot to disk")
			break
		}
		// No snapshot for this header, gather the header and move backward
		var header *types.Header
		if len(parents) > 0 {
			// If we have explicit parents, pick from there (enforced)
			header = parents[len(parents)-1]
			if header.Hash() != hash || header.Number.Uint64() != number {
				return nil, consensus.ErrUnknownAncestor
			}
			parents = parents[:len(parents)-1]
		} else {
			// No explicit parents (or no more left), reach out to the database
			header = chain.GetHeader(hash, number)
			if header == nil {
				return nil, consensus.ErrUnknownAncestor
			}
		}
		headers = append(headers, header)
		number, hash = number-1, header.ParentHash
	}
	// Previous snapshot found, apply any pending headers on top of it
	for i := 0; i < len(headers)/2; i++ {
		headers[i], headers[len(headers)-1-i] = headers[len(headers)-1-i], headers[i]
	}
	snap, err := snap.apply(headers)
	if err != nil {
		return nil, err
	}
	sb.recents.Add(snap.Hash, snap)

	// If we've generated a new checkpoint snapshot, save to disk
	if snap.Number%checkpointInterval == 0 && len(headers) > 0 {
		if err = snap.store(sb.db); err != nil {
			return nil, err
		}
		log.Trace("Stored voting snapshot to disk", "number", snap.Number, "hash", snap.Hash)
	}
	return snap, err
}

// FIXME: Need to update this for Istanbul
// sigHash returns the hash which is used as input for the Istanbul
// signing. It is the hash of the entire header apart from the 65 byte signature
// contained at the end of the extra data.
//
// Note, the method requires the extra data to be at least 65 bytes, otherwise it
// panics. This is done to avoid accidentally using both forms (signature present
// or not), which could be abused to produce different hashes for the same header.
func sigHash(header *types.Header) (hash common.Hash) {
	hasher := sha3.NewKeccak256()

	// Clean seal is required for calculating proposer seal.
	rlp.Encode(hasher, types.IstanbulFilteredHeader(header, false))
	hasher.Sum(hash[:0])
	return hash
}


// SealHash returns the hash of a block prior to it being sealed.
func (sb *backend) SealHash(header *types.Header) common.Hash {
	return sigHash(header)
}

// ecrecover extracts the Ethereum account address from a signed header.
func ecrecover(header *types.Header) (common.Address, error) {
	hash := header.Hash()
	if addr, ok := recentAddresses.Get(hash); ok {
		return addr.(common.Address), nil
	}

	// Retrieve the signature from the header extra-data
	istanbulExtra, err := types.ExtractIstanbulExtra(header)
	if err != nil {
		return common.Address{}, err
	}

	addr, err := istanbul.GetSignatureAddress(sigHash(header).Bytes(), istanbulExtra.Seal)
	if err != nil {
		return addr, err
	}
	recentAddresses.Add(hash, addr)
	return addr, nil
}

// prepareExtra returns a extra-data of the given header and validators
func prepareExtra(header *types.Header, vals []common.Address) ([]byte, error) {
	var buf bytes.Buffer

	// compensate the lack bytes if header.Extra is not enough IstanbulExtraVanity bytes.
	if len(header.Extra) < types.IstanbulExtraVanity {
		header.Extra = append(header.Extra, bytes.Repeat([]byte{0x00}, types.IstanbulExtraVanity-len(header.Extra))...)
	}
	buf.Write(header.Extra[:types.IstanbulExtraVanity])

	ist := &types.IstanbulExtra{
		Validators:    vals,
		Seal:          []byte{},
		CommittedSeal: [][]byte{},
	}

	payload, err := rlp.EncodeToBytes(&ist)
	if err != nil {
		return nil, err
	}

	return append(buf.Bytes(), payload...), nil
}

// writeSeal writes the extra-data field of the given header with the given seals.
// suggest to rename to writeSeal.
func writeSeal(h *types.Header, seal []byte) error {
	if len(seal)%types.IstanbulExtraSeal != 0 {
		return errInvalidSignature
	}

	istanbulExtra, err := types.ExtractIstanbulExtra(h)
	if err != nil {
		return err
	}

	istanbulExtra.Seal = seal
	payload, err := rlp.EncodeToBytes(&istanbulExtra)
	if err != nil {
		return err
	}

	h.Extra = append(h.Extra[:types.IstanbulExtraVanity], payload...)
	return nil
}

// writeCommittedSeals writes the extra-data field of a block header with given committed seals.
func writeCommittedSeals(h *types.Header, committedSeals [][]byte) error {
	if len(committedSeals) == 0 {
		return errInvalidCommittedSeals
	}

	for _, seal := range committedSeals {
		if len(seal) != types.IstanbulExtraSeal {
			return errInvalidCommittedSeals
		}
	}

	istanbulExtra, err := types.ExtractIstanbulExtra(h)
	if err != nil {
		return err
	}

	istanbulExtra.CommittedSeal = make([][]byte, len(committedSeals))
	copy(istanbulExtra.CommittedSeal, committedSeals)

	payload, err := rlp.EncodeToBytes(&istanbulExtra)
	if err != nil {
		return err
	}

	h.Extra = append(h.Extra[:types.IstanbulExtraVanity], payload...)
	return nil
}<|MERGE_RESOLUTION|>--- conflicted
+++ resolved
@@ -405,12 +405,7 @@
 		return err
 	}
 	if _, v := snap.ValSet.GetByAddress(sb.address); v == nil {
-<<<<<<< HEAD
 		return errUnauthorized
-=======
-		sb.logger.Error("Current node not part of the validator set", "address", sb.address)
-		return nil, errUnauthorized
->>>>>>> c2e27b28
 	}
 
 	parent := chain.GetHeader(header.ParentHash, number-1)
