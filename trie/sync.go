--- conflicted
+++ resolved
@@ -71,26 +71,16 @@
 // Sync is the main state trie synchronisation scheduler, which provides yet
 // unknown trie hashes to retrieve, accepts node data associated with said hashes
 // and reconstructs the trie step by step until all is done.
-<<<<<<< HEAD
-type TrieSync struct {
-=======
 type Sync struct {
->>>>>>> 37685930
 	database DatabaseReader           // Persistent database to check for existing entries
 	membatch *syncMemBatch            // Memory buffer to avoid frequest database writes
 	requests map[common.Hash]*request // Pending requests pertaining to a key hash
 	queue    *prque.Prque             // Priority queue with the pending requests
 }
 
-<<<<<<< HEAD
-// NewTrieSync creates a new trie data download scheduler.
-func NewTrieSync(root common.Hash, database DatabaseReader, callback LeafCallback) *TrieSync {
-	ts := &TrieSync{
-=======
 // NewSync creates a new trie data download scheduler.
 func NewSync(root common.Hash, database DatabaseReader, callback LeafCallback) *Sync {
 	ts := &Sync{
->>>>>>> 37685930
 		database: database,
 		membatch: newSyncMemBatch(),
 		requests: make(map[common.Hash]*request),
@@ -101,11 +91,7 @@
 }
 
 // AddSubTrie registers a new trie to the sync code, rooted at the designated parent.
-<<<<<<< HEAD
-func (s *TrieSync) AddSubTrie(root common.Hash, depth int, parent common.Hash, callback LeafCallback) {
-=======
 func (s *Sync) AddSubTrie(root common.Hash, depth int, parent common.Hash, callback LeafCallback) {
->>>>>>> 37685930
 	// Short circuit if the trie is empty or already known
 	if root == emptyRoot {
 		return
@@ -181,11 +167,7 @@
 // Process injects a batch of retrieved trie nodes data, returning if something
 // was committed to the database and also the index of an entry if processing of
 // it failed.
-<<<<<<< HEAD
-func (s *TrieSync) Process(results []SyncResult) (bool, int, error) {
-=======
 func (s *Sync) Process(results []SyncResult) (bool, int, error) {
->>>>>>> 37685930
 	committed := false
 
 	for i, item := range results {
@@ -231,11 +213,7 @@
 
 // Commit flushes the data stored in the internal membatch out to persistent
 // storage, returning the number of items written and any occurred error.
-<<<<<<< HEAD
-func (s *TrieSync) Commit(dbw ethdb.Putter) (int, error) {
-=======
 func (s *Sync) Commit(dbw ethdb.Putter) (int, error) {
->>>>>>> 37685930
 	// Dump the membatch into a database dbw
 	for i, key := range s.membatch.order {
 		if err := dbw.Put(key[:], s.membatch.batch[key]); err != nil {
@@ -332,11 +310,7 @@
 // commit finalizes a retrieval request and stores it into the membatch. If any
 // of the referencing parent requests complete due to this commit, they are also
 // committed themselves.
-<<<<<<< HEAD
-func (s *TrieSync) commit(req *request) (err error) {
-=======
 func (s *Sync) commit(req *request) (err error) {
->>>>>>> 37685930
 	// Write the node content to the membatch
 	s.membatch.batch[req.hash] = req.data
 	s.membatch.order = append(s.membatch.order, req.hash)
