// Copyright 2018 The go-ethereum Authors
// This file is part of the go-ethereum library.
//
// The go-ethereum library is free software: you can redistribute it and/or modify
// it under the terms of the GNU Lesser General Public License as published by
// the Free Software Foundation, either version 3 of the License, or
// (at your option) any later version.
//
// The go-ethereum library is distributed in the hope that it will be useful,
// but WITHOUT ANY WARRANTY; without even the implied warranty of
// MERCHANTABILITY or FITNESS FOR A PARTICULAR PURPOSE. See the
// GNU Lesser General Public License for more details.
//
// You should have received a copy of the GNU Lesser General Public License
// along with the go-ethereum library. If not, see <http://www.gnu.org/licenses/>.

package storage

import "errors"

var (
	// ErrZeroKey is returned if an attempt was made to inset a 0-length key.
	ErrZeroKey = errors.New("0-length key")

	// ErrNotFound is returned if an unknown key is attempted to be retrieved.
	ErrNotFound = errors.New("not found")
)

type Storage interface {
	// Put stores a value by key. 0-length keys results in noop.
	Put(key, value string)

	// Get returns the previously stored value, or an error if the key is 0-length
	// or unknown.
	Get(key string) (string, error)

	// Del removes a key-value pair. If the key doesn't exist, the method is a noop.
	Del(key string)
}

// EphemeralStorage is an in-memory storage that does
// not persist values to disk. Mainly used for testing
type EphemeralStorage struct {
	data map[string]string
}

// Put stores a value by key. 0-length keys results in noop.
func (s *EphemeralStorage) Put(key, value string) {
	if len(key) == 0 {
		return
	}
	s.data[key] = value
}

// Get returns the previously stored value, or an error if the key is 0-length
// or unknown.
func (s *EphemeralStorage) Get(key string) (string, error) {
	if len(key) == 0 {
		return "", ErrZeroKey
	}
	if v, ok := s.data[key]; ok {
		return v, nil
	}
	return "", ErrNotFound
}

// Del removes a key-value pair. If the key doesn't exist, the method is a noop.
func (s *EphemeralStorage) Del(key string) {
	delete(s.data, key)
}

func NewEphemeralStorage() Storage {
	s := &EphemeralStorage{
		data: make(map[string]string),
	}
	return s
}

// NoStorage is a dummy construct which doesn't remember anything you tell it
type NoStorage struct{}

func (s *NoStorage) Put(key, value string) {}
func (s *NoStorage) Del(key string)        {}
func (s *NoStorage) Get(key string) (string, error) {
<<<<<<< HEAD
	return "", errors.New("I forgot")
=======
	return "", errors.New("missing key, I probably forgot")
>>>>>>> d62e9b28
}<|MERGE_RESOLUTION|>--- conflicted
+++ resolved
@@ -82,9 +82,5 @@
 func (s *NoStorage) Put(key, value string) {}
 func (s *NoStorage) Del(key string)        {}
 func (s *NoStorage) Get(key string) (string, error) {
-<<<<<<< HEAD
-	return "", errors.New("I forgot")
-=======
 	return "", errors.New("missing key, I probably forgot")
->>>>>>> d62e9b28
 }