// Copyright 2017 The go-ethereum Authors
// This file is part of the go-ethereum library.
//
// The go-ethereum library is free software: you can redistribute it and/or modify
// it under the terms of the GNU Lesser General Public License as published by
// the Free Software Foundation, either version 3 of the License, or
// (at your option) any later version.
//
// The go-ethereum library is distributed in the hope that it will be useful,
// but WITHOUT ANY WARRANTY; without even the implied warranty of
// MERCHANTABILITY or FITNESS FOR A PARTICULAR PURPOSE. See the
// GNU Lesser General Public License for more details.
//
// You should have received a copy of the GNU Lesser General Public License
// along with the go-ethereum library. If not, see <http://www.gnu.org/licenses/>.

package simulations

import (
	"context"
	"flag"
	"fmt"
	"math/rand"
	"net/http/httptest"
	"os"
	"reflect"
	"sync"
	"sync/atomic"
	"testing"
	"time"

	"github.com/ethereum/go-ethereum/event"
	"github.com/ethereum/go-ethereum/log"
	"github.com/ethereum/go-ethereum/node"
	"github.com/ethereum/go-ethereum/p2p"
	"github.com/ethereum/go-ethereum/p2p/enode"
	"github.com/ethereum/go-ethereum/p2p/simulations/adapters"
	"github.com/ethereum/go-ethereum/rpc"
	"github.com/mattn/go-colorable"
)

func TestMain(m *testing.M) {
	loglevel := flag.Int("loglevel", 2, "verbosity of logs")

	flag.Parse()
	log.PrintOrigins(true)
	log.Root().SetHandler(log.LvlFilterHandler(log.Lvl(*loglevel), log.StreamHandler(colorable.NewColorableStderr(), log.TerminalFormat(true))))
	os.Exit(m.Run())
}

// testService implements the node.Service interface and provides protocols
// and APIs which are useful for testing nodes in a simulation network
type testService struct {
	id enode.ID

	// peerCount is incremented once a peer handshake has been performed
	peerCount int64

	peers    map[enode.ID]*testPeer
	peersMtx sync.Mutex

	// state stores []byte which is used to test creating and loading
	// snapshots
	state atomic.Value
}

func newTestService(ctx *adapters.ServiceContext) (node.Service, error) {
	svc := &testService{
		id:    ctx.Config.ID,
		peers: make(map[enode.ID]*testPeer),
	}
	svc.state.Store(ctx.Snapshot)
	return svc, nil
}

type testPeer struct {
	testReady chan struct{}
	dumReady  chan struct{}
}

func (t *testService) peer(id enode.ID) *testPeer {
	t.peersMtx.Lock()
	defer t.peersMtx.Unlock()
	if peer, ok := t.peers[id]; ok {
		return peer
	}
	peer := &testPeer{
		testReady: make(chan struct{}),
		dumReady:  make(chan struct{}),
	}
	t.peers[id] = peer
	return peer
}

func (t *testService) Protocols() []p2p.Protocol {
	return []p2p.Protocol{
		{
			Name:    "test",
			Version: 1,
			Length:  3,
			Run:     t.RunTest,
		},
		{
			Name:    "dum",
			Version: 1,
			Length:  1,
			Run:     t.RunDum,
		},
		{
			Name:    "prb",
			Version: 1,
			Length:  1,
			Run:     t.RunPrb,
		},
	}
}

func (t *testService) APIs() []rpc.API {
	return []rpc.API{{
		Namespace: "test",
		Version:   "1.0",
		Service: &TestAPI{
			state:     &t.state,
			peerCount: &t.peerCount,
		},
	}}
}

func (t *testService) Start(server *p2p.Server) error {
	return nil
}

func (t *testService) Stop() error {
	return nil
}

// handshake performs a peer handshake by sending and expecting an empty
// message with the given code
func (t *testService) handshake(rw p2p.MsgReadWriter, code uint64) error {
	errc := make(chan error, 2)
	go func() { errc <- p2p.Send(rw, code, struct{}{}) }()
	go func() { errc <- p2p.ExpectMsg(rw, code, struct{}{}) }()
	for i := 0; i < 2; i++ {
		if err := <-errc; err != nil {
			return err
		}
	}
	return nil
}

func (t *testService) RunTest(p *p2p.Peer, rw p2p.MsgReadWriter) error {
	peer := t.peer(p.ID())

	// perform three handshakes with three different message codes,
	// used to test message sending and filtering
	if err := t.handshake(rw, 2); err != nil {
		return err
	}
	if err := t.handshake(rw, 1); err != nil {
		return err
	}
	if err := t.handshake(rw, 0); err != nil {
		return err
	}

	// close the testReady channel so that other protocols can run
	close(peer.testReady)

	// track the peer
	atomic.AddInt64(&t.peerCount, 1)
	defer atomic.AddInt64(&t.peerCount, -1)

	// block until the peer is dropped
	for {
		_, err := rw.ReadMsg()
		if err != nil {
			return err
		}
	}
}

func (t *testService) RunDum(p *p2p.Peer, rw p2p.MsgReadWriter) error {
	peer := t.peer(p.ID())

	// wait for the test protocol to perform its handshake
	<-peer.testReady

	// perform a handshake
	if err := t.handshake(rw, 0); err != nil {
		return err
	}

	// close the dumReady channel so that other protocols can run
	close(peer.dumReady)

	// block until the peer is dropped
	for {
		_, err := rw.ReadMsg()
		if err != nil {
			return err
		}
	}
}
func (t *testService) RunPrb(p *p2p.Peer, rw p2p.MsgReadWriter) error {
	peer := t.peer(p.ID())

	// wait for the dum protocol to perform its handshake
	<-peer.dumReady

	// perform a handshake
	if err := t.handshake(rw, 0); err != nil {
		return err
	}

	// block until the peer is dropped
	for {
		_, err := rw.ReadMsg()
		if err != nil {
			return err
		}
	}
}

func (t *testService) Snapshot() ([]byte, error) {
	return t.state.Load().([]byte), nil
}

// TestAPI provides a test API to:
// * get the peer count
// * get and set an arbitrary state byte slice
// * get and increment a counter
// * subscribe to counter increment events
type TestAPI struct {
	state     *atomic.Value
	peerCount *int64
	counter   int64
	feed      event.Feed
}

func (t *TestAPI) PeerCount() int64 {
	return atomic.LoadInt64(t.peerCount)
}

func (t *TestAPI) Get() int64 {
	return atomic.LoadInt64(&t.counter)
}

func (t *TestAPI) Add(delta int64) {
	atomic.AddInt64(&t.counter, delta)
	t.feed.Send(delta)
}

func (t *TestAPI) GetState() []byte {
	return t.state.Load().([]byte)
}

func (t *TestAPI) SetState(state []byte) {
	t.state.Store(state)
}

func (t *TestAPI) Events(ctx context.Context) (*rpc.Subscription, error) {
	notifier, supported := rpc.NotifierFromContext(ctx)
	if !supported {
		return nil, rpc.ErrNotificationsUnsupported
	}

	rpcSub := notifier.CreateSubscription()

	go func() {
		events := make(chan int64)
		sub := t.feed.Subscribe(events)
		defer sub.Unsubscribe()

		for {
			select {
			case event := <-events:
				notifier.Notify(rpcSub.ID, event)
			case <-sub.Err():
				return
			case <-rpcSub.Err():
				return
			case <-notifier.Closed():
				return
			}
		}
	}()

	return rpcSub, nil
}

var testServices = adapters.Services{
	"test": newTestService,
}

func testHTTPServer(t *testing.T) (*Network, *httptest.Server) {
	t.Helper()
	adapter := adapters.NewSimAdapter(testServices)
	network := NewNetwork(adapter, &NetworkConfig{
		DefaultService: "test",
	})
	return network, httptest.NewServer(NewServer(network))
}

// TestHTTPNetwork tests interacting with a simulation network using the HTTP
// API
func TestHTTPNetwork(t *testing.T) {
	// start the server
	network, s := testHTTPServer(t)
	defer s.Close()

	// subscribe to events so we can check them later
	client := NewClient(s.URL)
	events := make(chan *Event, 100)
	var opts SubscribeOpts
	sub, err := client.SubscribeNetwork(events, opts)
	if err != nil {
		t.Fatalf("error subscribing to network events: %s", err)
	}
	defer sub.Unsubscribe()

	// check we can retrieve details about the network
	gotNetwork, err := client.GetNetwork()
	if err != nil {
		t.Fatalf("error getting network: %s", err)
	}
	if gotNetwork.ID != network.ID {
		t.Fatalf("expected network to have ID %q, got %q", network.ID, gotNetwork.ID)
	}

	// start a simulation network
	nodeIDs := startTestNetwork(t, client)

	// check we got all the events
	x := &expectEvents{t, events, sub}
	x.expect(
		x.nodeEvent(nodeIDs[0], false),
		x.nodeEvent(nodeIDs[1], false),
		x.nodeEvent(nodeIDs[0], true),
		x.nodeEvent(nodeIDs[1], true),
		x.connEvent(nodeIDs[0], nodeIDs[1], false),
		x.connEvent(nodeIDs[0], nodeIDs[1], true),
	)

	// reconnect the stream and check we get the current nodes and conns
	events = make(chan *Event, 100)
	opts.Current = true
	sub, err = client.SubscribeNetwork(events, opts)
	if err != nil {
		t.Fatalf("error subscribing to network events: %s", err)
	}
	defer sub.Unsubscribe()
	x = &expectEvents{t, events, sub}
	x.expect(
		x.nodeEvent(nodeIDs[0], true),
		x.nodeEvent(nodeIDs[1], true),
		x.connEvent(nodeIDs[0], nodeIDs[1], true),
	)
}

func startTestNetwork(t *testing.T, client *Client) []string {
	// create two nodes
	nodeCount := 2
	nodeIDs := make([]string, nodeCount)
	for i := 0; i < nodeCount; i++ {
		config := adapters.RandomNodeConfig()
		node, err := client.CreateNode(config)
		if err != nil {
			t.Fatalf("error creating node: %s", err)
		}
		nodeIDs[i] = node.ID
	}

	// check both nodes exist
	nodes, err := client.GetNodes()
	if err != nil {
		t.Fatalf("error getting nodes: %s", err)
	}
	if len(nodes) != nodeCount {
		t.Fatalf("expected %d nodes, got %d", nodeCount, len(nodes))
	}
	for i, nodeID := range nodeIDs {
		if nodes[i].ID != nodeID {
			t.Fatalf("expected node %d to have ID %q, got %q", i, nodeID, nodes[i].ID)
		}
		node, err := client.GetNode(nodeID)
		if err != nil {
			t.Fatalf("error getting node %d: %s", i, err)
		}
		if node.ID != nodeID {
			t.Fatalf("expected node %d to have ID %q, got %q", i, nodeID, node.ID)
		}
	}

	// start both nodes
	for _, nodeID := range nodeIDs {
		if err := client.StartNode(nodeID); err != nil {
			t.Fatalf("error starting node %q: %s", nodeID, err)
		}
	}

	// connect the nodes
	for i := 0; i < nodeCount-1; i++ {
		peerId := i + 1
		if i == nodeCount-1 {
			peerId = 0
		}
		if err := client.ConnectNode(nodeIDs[i], nodeIDs[peerId]); err != nil {
			t.Fatalf("error connecting nodes: %s", err)
		}
	}

	return nodeIDs
}

type expectEvents struct {
	*testing.T

	events chan *Event
	sub    event.Subscription
}

func (t *expectEvents) nodeEvent(id string, up bool) *Event {
<<<<<<< HEAD
	node := Node{
		Config: &adapters.NodeConfig{
			ID: enode.HexID(id),
		},
		up: up,
	}
	return &Event{
		Type: EventTypeNode,
		Node: &node,
	}
=======
	config := &adapters.NodeConfig{ID: enode.HexID(id)}
	return &Event{Type: EventTypeNode, Node: newNode(nil, config, up)}
>>>>>>> d62e9b28
}

func (t *expectEvents) connEvent(one, other string, up bool) *Event {
	return &Event{
		Type: EventTypeConn,
		Conn: &Conn{
			One:   enode.HexID(one),
			Other: enode.HexID(other),
			Up:    up,
		},
	}
}

func (t *expectEvents) expectMsgs(expected map[MsgFilter]int) {
	actual := make(map[MsgFilter]int)
	timeout := time.After(10 * time.Second)
loop:
	for {
		select {
		case event := <-t.events:
			t.Logf("received %s event: %v", event.Type, event)

			if event.Type != EventTypeMsg || event.Msg.Received {
				continue loop
			}
			if event.Msg == nil {
				t.Fatal("expected event.Msg to be set")
			}
			filter := MsgFilter{
				Proto: event.Msg.Protocol,
				Code:  int64(event.Msg.Code),
			}
			actual[filter]++
			if actual[filter] > expected[filter] {
				t.Fatalf("received too many msgs for filter: %v", filter)
			}
			if reflect.DeepEqual(actual, expected) {
				return
			}

		case err := <-t.sub.Err():
			t.Fatalf("network stream closed unexpectedly: %s", err)

		case <-timeout:
			t.Fatal("timed out waiting for expected events")
		}
	}
}

func (t *expectEvents) expect(events ...*Event) {
	t.Helper()
	timeout := time.After(10 * time.Second)
	i := 0
	for {
		select {
		case event := <-t.events:
			t.Logf("received %s event: %v", event.Type, event)

			expected := events[i]
			if event.Type != expected.Type {
				t.Fatalf("expected event %d to have type %q, got %q", i, expected.Type, event.Type)
			}

			switch expected.Type {

			case EventTypeNode:
				if event.Node == nil {
					t.Fatal("expected event.Node to be set")
				}
				if event.Node.ID() != expected.Node.ID() {
					t.Fatalf("expected node event %d to have id %q, got %q", i, expected.Node.ID().TerminalString(), event.Node.ID().TerminalString())
				}
				if event.Node.Up() != expected.Node.Up() {
					t.Fatalf("expected node event %d to have up=%t, got up=%t", i, expected.Node.Up(), event.Node.Up())
				}

			case EventTypeConn:
				if event.Conn == nil {
					t.Fatal("expected event.Conn to be set")
				}
				if event.Conn.One != expected.Conn.One {
					t.Fatalf("expected conn event %d to have one=%q, got one=%q", i, expected.Conn.One.TerminalString(), event.Conn.One.TerminalString())
				}
				if event.Conn.Other != expected.Conn.Other {
					t.Fatalf("expected conn event %d to have other=%q, got other=%q", i, expected.Conn.Other.TerminalString(), event.Conn.Other.TerminalString())
				}
				if event.Conn.Up != expected.Conn.Up {
					t.Fatalf("expected conn event %d to have up=%t, got up=%t", i, expected.Conn.Up, event.Conn.Up)
				}

			}

			i++
			if i == len(events) {
				return
			}

		case err := <-t.sub.Err():
			t.Fatalf("network stream closed unexpectedly: %s", err)

		case <-timeout:
			t.Fatal("timed out waiting for expected events")
		}
	}
}

// TestHTTPNodeRPC tests calling RPC methods on nodes via the HTTP API
func TestHTTPNodeRPC(t *testing.T) {
	// start the server
	_, s := testHTTPServer(t)
	defer s.Close()

	// start a node in the network
	client := NewClient(s.URL)

	config := adapters.RandomNodeConfig()
	node, err := client.CreateNode(config)
	if err != nil {
		t.Fatalf("error creating node: %s", err)
	}
	if err := client.StartNode(node.ID); err != nil {
		t.Fatalf("error starting node: %s", err)
	}

	// create two RPC clients
	ctx, cancel := context.WithTimeout(context.Background(), 10*time.Second)
	defer cancel()
	rpcClient1, err := client.RPCClient(ctx, node.ID)
	if err != nil {
		t.Fatalf("error getting node RPC client: %s", err)
	}
	rpcClient2, err := client.RPCClient(ctx, node.ID)
	if err != nil {
		t.Fatalf("error getting node RPC client: %s", err)
	}

	// subscribe to events using client 1
	events := make(chan int64, 1)
	sub, err := rpcClient1.Subscribe(ctx, "test", events, "events")
	if err != nil {
		t.Fatalf("error subscribing to events: %s", err)
	}
	defer sub.Unsubscribe()

	// call some RPC methods using client 2
	if err := rpcClient2.CallContext(ctx, nil, "test_add", 10); err != nil {
		t.Fatalf("error calling RPC method: %s", err)
	}
	var result int64
	if err := rpcClient2.CallContext(ctx, &result, "test_get"); err != nil {
		t.Fatalf("error calling RPC method: %s", err)
	}
	if result != 10 {
		t.Fatalf("expected result to be 10, got %d", result)
	}

	// check we got an event from client 1
	select {
	case event := <-events:
		if event != 10 {
			t.Fatalf("expected event to be 10, got %d", event)
		}
	case <-ctx.Done():
		t.Fatal(ctx.Err())
	}
}

// TestHTTPSnapshot tests creating and loading network snapshots
func TestHTTPSnapshot(t *testing.T) {
	// start the server
	network, s := testHTTPServer(t)
	defer s.Close()

	var eventsDone = make(chan struct{})
	count := 1
	eventsDoneChan := make(chan *Event)
	eventSub := network.Events().Subscribe(eventsDoneChan)
	go func() {
		defer eventSub.Unsubscribe()
		for event := range eventsDoneChan {
			if event.Type == EventTypeConn && !event.Control {
				count--
				if count == 0 {
					eventsDone <- struct{}{}
					return
				}
			}
		}
	}()

	// create a two-node network
	client := NewClient(s.URL)
	nodeCount := 2
	nodes := make([]*p2p.NodeInfo, nodeCount)
	for i := 0; i < nodeCount; i++ {
		config := adapters.RandomNodeConfig()
		node, err := client.CreateNode(config)
		if err != nil {
			t.Fatalf("error creating node: %s", err)
		}
		if err := client.StartNode(node.ID); err != nil {
			t.Fatalf("error starting node: %s", err)
		}
		nodes[i] = node
	}
	if err := client.ConnectNode(nodes[0].ID, nodes[1].ID); err != nil {
		t.Fatalf("error connecting nodes: %s", err)
	}

	// store some state in the test services
	states := make([]string, nodeCount)
	for i, node := range nodes {
		rpc, err := client.RPCClient(context.Background(), node.ID)
		if err != nil {
			t.Fatalf("error getting RPC client: %s", err)
		}
		defer rpc.Close()
		state := fmt.Sprintf("%x", rand.Int())
		if err := rpc.Call(nil, "test_setState", []byte(state)); err != nil {
			t.Fatalf("error setting service state: %s", err)
		}
		states[i] = state
	}
	<-eventsDone
	// create a snapshot
	snap, err := client.CreateSnapshot()
	if err != nil {
		t.Fatalf("error creating snapshot: %s", err)
	}
	for i, state := range states {
		gotState := snap.Nodes[i].Snapshots["test"]
		if string(gotState) != state {
			t.Fatalf("expected snapshot state %q, got %q", state, gotState)
		}
	}

	// create another network
	network2, s := testHTTPServer(t)
	defer s.Close()
	client = NewClient(s.URL)
	count = 1
	eventSub = network2.Events().Subscribe(eventsDoneChan)
	go func() {
		defer eventSub.Unsubscribe()
		for event := range eventsDoneChan {
			if event.Type == EventTypeConn && !event.Control {
				count--
				if count == 0 {
					eventsDone <- struct{}{}
					return
				}
			}
		}
	}()

	// subscribe to events so we can check them later
	events := make(chan *Event, 100)
	var opts SubscribeOpts
	sub, err := client.SubscribeNetwork(events, opts)
	if err != nil {
		t.Fatalf("error subscribing to network events: %s", err)
	}
	defer sub.Unsubscribe()

	// load the snapshot
	if err := client.LoadSnapshot(snap); err != nil {
		t.Fatalf("error loading snapshot: %s", err)
	}
	<-eventsDone

	// check the nodes and connection exists
	net, err := client.GetNetwork()
	if err != nil {
		t.Fatalf("error getting network: %s", err)
	}
	if len(net.Nodes) != nodeCount {
		t.Fatalf("expected network to have %d nodes, got %d", nodeCount, len(net.Nodes))
	}
	for i, node := range nodes {
		id := net.Nodes[i].ID().String()
		if id != node.ID {
			t.Fatalf("expected node %d to have ID %s, got %s", i, node.ID, id)
		}
	}
	if len(net.Conns) != 1 {
		t.Fatalf("expected network to have 1 connection, got %d", len(net.Conns))
	}
	conn := net.Conns[0]
	if conn.One.String() != nodes[0].ID {
		t.Fatalf("expected connection to have one=%q, got one=%q", nodes[0].ID, conn.One)
	}
	if conn.Other.String() != nodes[1].ID {
		t.Fatalf("expected connection to have other=%q, got other=%q", nodes[1].ID, conn.Other)
	}
	if !conn.Up {
		t.Fatal("should be up")
	}

	// check the node states were restored
	for i, node := range nodes {
		rpc, err := client.RPCClient(context.Background(), node.ID)
		if err != nil {
			t.Fatalf("error getting RPC client: %s", err)
		}
		defer rpc.Close()
		var state []byte
		if err := rpc.Call(&state, "test_getState"); err != nil {
			t.Fatalf("error getting service state: %s", err)
		}
		if string(state) != states[i] {
			t.Fatalf("expected snapshot state %q, got %q", states[i], state)
		}
	}

	// check we got all the events
	x := &expectEvents{t, events, sub}
	x.expect(
		x.nodeEvent(nodes[0].ID, false),
		x.nodeEvent(nodes[0].ID, true),
		x.nodeEvent(nodes[1].ID, false),
		x.nodeEvent(nodes[1].ID, true),
		x.connEvent(nodes[0].ID, nodes[1].ID, false),
		x.connEvent(nodes[0].ID, nodes[1].ID, true),
	)
}

// TestMsgFilterPassMultiple tests streaming message events using a filter
// with multiple protocols
func TestMsgFilterPassMultiple(t *testing.T) {
	// start the server
	_, s := testHTTPServer(t)
	defer s.Close()

	// subscribe to events with a message filter
	client := NewClient(s.URL)
	events := make(chan *Event, 10)
	opts := SubscribeOpts{
		Filter: "prb:0-test:0",
	}
	sub, err := client.SubscribeNetwork(events, opts)
	if err != nil {
		t.Fatalf("error subscribing to network events: %s", err)
	}
	defer sub.Unsubscribe()

	// start a simulation network
	startTestNetwork(t, client)

	// check we got the expected events
	x := &expectEvents{t, events, sub}
	x.expectMsgs(map[MsgFilter]int{
		{"test", 0}: 2,
		{"prb", 0}:  2,
	})
}

// TestMsgFilterPassWildcard tests streaming message events using a filter
// with a code wildcard
func TestMsgFilterPassWildcard(t *testing.T) {
	// start the server
	_, s := testHTTPServer(t)
	defer s.Close()

	// subscribe to events with a message filter
	client := NewClient(s.URL)
	events := make(chan *Event, 10)
	opts := SubscribeOpts{
		Filter: "prb:0,2-test:*",
	}
	sub, err := client.SubscribeNetwork(events, opts)
	if err != nil {
		t.Fatalf("error subscribing to network events: %s", err)
	}
	defer sub.Unsubscribe()

	// start a simulation network
	startTestNetwork(t, client)

	// check we got the expected events
	x := &expectEvents{t, events, sub}
	x.expectMsgs(map[MsgFilter]int{
		{"test", 2}: 2,
		{"test", 1}: 2,
		{"test", 0}: 2,
		{"prb", 0}:  2,
	})
}

// TestMsgFilterPassSingle tests streaming message events using a filter
// with a single protocol and code
func TestMsgFilterPassSingle(t *testing.T) {
	// start the server
	_, s := testHTTPServer(t)
	defer s.Close()

	// subscribe to events with a message filter
	client := NewClient(s.URL)
	events := make(chan *Event, 10)
	opts := SubscribeOpts{
		Filter: "dum:0",
	}
	sub, err := client.SubscribeNetwork(events, opts)
	if err != nil {
		t.Fatalf("error subscribing to network events: %s", err)
	}
	defer sub.Unsubscribe()

	// start a simulation network
	startTestNetwork(t, client)

	// check we got the expected events
	x := &expectEvents{t, events, sub}
	x.expectMsgs(map[MsgFilter]int{
		{"dum", 0}: 2,
	})
}

// TestMsgFilterPassSingle tests streaming message events using an invalid
// filter
func TestMsgFilterFailBadParams(t *testing.T) {
	// start the server
	_, s := testHTTPServer(t)
	defer s.Close()

	client := NewClient(s.URL)
	events := make(chan *Event, 10)
	opts := SubscribeOpts{
		Filter: "foo:",
	}
	_, err := client.SubscribeNetwork(events, opts)
	if err == nil {
		t.Fatalf("expected event subscription to fail but succeeded!")
	}

	opts.Filter = "bzz:aa"
	_, err = client.SubscribeNetwork(events, opts)
	if err == nil {
		t.Fatalf("expected event subscription to fail but succeeded!")
	}

	opts.Filter = "invalid"
	_, err = client.SubscribeNetwork(events, opts)
	if err == nil {
		t.Fatalf("expected event subscription to fail but succeeded!")
	}
}<|MERGE_RESOLUTION|>--- conflicted
+++ resolved
@@ -420,21 +420,8 @@
 }
 
 func (t *expectEvents) nodeEvent(id string, up bool) *Event {
-<<<<<<< HEAD
-	node := Node{
-		Config: &adapters.NodeConfig{
-			ID: enode.HexID(id),
-		},
-		up: up,
-	}
-	return &Event{
-		Type: EventTypeNode,
-		Node: &node,
-	}
-=======
 	config := &adapters.NodeConfig{ID: enode.HexID(id)}
 	return &Event{Type: EventTypeNode, Node: newNode(nil, config, up)}
->>>>>>> d62e9b28
 }
 
 func (t *expectEvents) connEvent(one, other string, up bool) *Event {
