// Copyright 2015 The go-ethereum Authors
// This file is part of the go-ethereum library.
//
// The go-ethereum library is free software: you can redistribute it and/or modify
// it under the terms of the GNU Lesser General Public License as published by
// the Free Software Foundation, either version 3 of the License, or
// (at your option) any later version.
//
// The go-ethereum library is distributed in the hope that it will be useful,
// but WITHOUT ANY WARRANTY; without even the implied warranty of
// MERCHANTABILITY or FITNESS FOR A PARTICULAR PURPOSE. See the
// GNU Lesser General Public License for more details.
//
// You should have received a copy of the GNU Lesser General Public License
// along with the go-ethereum library. If not, see <http://www.gnu.org/licenses/>.

package discover

import (
	"crypto/ecdsa"
	"fmt"
	"math/rand"
	"sync"

	"net"
	"reflect"
	"testing"
	"testing/quick"
	"time"

	"github.com/ethereum/go-ethereum/common"
	"github.com/ethereum/go-ethereum/crypto"
)

func TestTable_pingReplace(t *testing.T) {
	run := func(newNodeResponding, lastInBucketResponding bool) {
		name := fmt.Sprintf("newNodeResponding=%t/lastInBucketResponding=%t", newNodeResponding, lastInBucketResponding)
		t.Run(name, func(t *testing.T) {
			t.Parallel()
			testPingReplace(t, newNodeResponding, lastInBucketResponding)
		})
	}

	run(true, true)
	run(false, true)
	run(true, false)
	run(false, false)
}

func testPingReplace(t *testing.T, newNodeIsResponding, lastInBucketIsResponding bool) {
	transport := newPingRecorder()
	tab, _ := newTable(transport, NodeID{}, &net.UDPAddr{}, "", nil)
	defer tab.Close()

<<<<<<< HEAD
	// Wait for init so bond is accepted.
	<-tab.initDone

	// fill up the sender's bucket.
	pingSender := NewNode(MustHexID("a502af0f59b2aab7746995408c79e9ca312d2793cc997e44fc55eda62f0150bbb8c59a6f9269ba3a081518b62699ee807c7c19c20125ddfccca872608af9e370"), net.IP{}, 99, 99)
	last := fillBucket(tab, pingSender)

	// this call to bond should replace the last node
	// in its bucket if the node is not responding.
	transport.dead[last.ID] = !lastInBucketIsResponding
	transport.dead[pingSender.ID] = !newNodeIsResponding
	tab.bond(true, pingSender.ID, &net.UDPAddr{}, 0)
	tab.doRevalidate(make(chan struct{}, 1))

	// first ping goes to sender (bonding pingback)
	if !transport.pinged[pingSender.ID] {
		t.Error("table did not ping back sender")
	}
	if !transport.pinged[last.ID] {
		// second ping goes to oldest node in bucket
		// to see whether it is still alive.
=======
	<-tab.initDone

	// Fill up the sender's bucket.
	pingSender := NewNode(MustHexID("a502af0f59b2aab7746995408c79e9ca312d2793cc997e44fc55eda62f0150bbb8c59a6f9269ba3a081518b62699ee807c7c19c20125ddfccca872608af9e370"), net.IP{}, 99, 99)
	last := fillBucket(tab, pingSender)

	// Add the sender as if it just pinged us. Revalidate should replace the last node in
	// its bucket if it is unresponsive. Revalidate again to ensure that
	transport.dead[last.ID] = !lastInBucketIsResponding
	transport.dead[pingSender.ID] = !newNodeIsResponding
	tab.add(pingSender)
	tab.doRevalidate(make(chan struct{}, 1))
	tab.doRevalidate(make(chan struct{}, 1))

	if !transport.pinged[last.ID] {
		// Oldest node in bucket is pinged to see whether it is still alive.
>>>>>>> 37685930
		t.Error("table did not ping last node in bucket")
	}

	tab.mutex.Lock()
	defer tab.mutex.Unlock()
	wantSize := bucketSize
	if !lastInBucketIsResponding && !newNodeIsResponding {
		wantSize--
	}
	if l := len(tab.bucket(pingSender.sha).entries); l != wantSize {
<<<<<<< HEAD
		t.Errorf("wrong bucket size after bond: got %d, want %d", l, wantSize)
=======
		t.Errorf("wrong bucket size after add: got %d, want %d", l, wantSize)
>>>>>>> 37685930
	}
	if found := contains(tab.bucket(pingSender.sha).entries, last.ID); found != lastInBucketIsResponding {
		t.Errorf("last entry found: %t, want: %t", found, lastInBucketIsResponding)
	}
	wantNewEntry := newNodeIsResponding && !lastInBucketIsResponding
	if found := contains(tab.bucket(pingSender.sha).entries, pingSender.ID); found != wantNewEntry {
		t.Errorf("new entry found: %t, want: %t", found, wantNewEntry)
	}
}

func TestBucket_bumpNoDuplicates(t *testing.T) {
	t.Parallel()
	cfg := &quick.Config{
		MaxCount: 1000,
		Rand:     rand.New(rand.NewSource(time.Now().Unix())),
		Values: func(args []reflect.Value, rand *rand.Rand) {
			// generate a random list of nodes. this will be the content of the bucket.
			n := rand.Intn(bucketSize-1) + 1
			nodes := make([]*Node, n)
			for i := range nodes {
				nodes[i] = nodeAtDistance(common.Hash{}, 200)
			}
			args[0] = reflect.ValueOf(nodes)
			// generate random bump positions.
			bumps := make([]int, rand.Intn(100))
			for i := range bumps {
				bumps[i] = rand.Intn(len(nodes))
			}
			args[1] = reflect.ValueOf(bumps)
		},
	}

	prop := func(nodes []*Node, bumps []int) (ok bool) {
		b := &bucket{entries: make([]*Node, len(nodes))}
		copy(b.entries, nodes)
		for i, pos := range bumps {
			b.bump(b.entries[pos])
			if hasDuplicates(b.entries) {
				t.Logf("bucket has duplicates after %d/%d bumps:", i+1, len(bumps))
				for _, n := range b.entries {
					t.Logf("  %p", n)
				}
				return false
			}
		}
		return true
	}
	if err := quick.Check(prop, cfg); err != nil {
		t.Error(err)
	}
}

// This checks that the table-wide IP limit is applied correctly.
func TestTable_IPLimit(t *testing.T) {
	transport := newPingRecorder()
	tab, _ := newTable(transport, NodeID{}, &net.UDPAddr{}, "", nil)
	defer tab.Close()

	for i := 0; i < tableIPLimit+1; i++ {
		n := nodeAtDistance(tab.self.sha, i)
		n.IP = net.IP{172, 0, 1, byte(i)}
		tab.add(n)
	}
	if tab.len() > tableIPLimit {
		t.Errorf("too many nodes in table")
	}
}

// This checks that the table-wide IP limit is applied correctly.
func TestTable_BucketIPLimit(t *testing.T) {
	transport := newPingRecorder()
	tab, _ := newTable(transport, NodeID{}, &net.UDPAddr{}, "", nil)
	defer tab.Close()

	d := 3
	for i := 0; i < bucketIPLimit+1; i++ {
		n := nodeAtDistance(tab.self.sha, d)
		n.IP = net.IP{172, 0, 1, byte(i)}
		tab.add(n)
	}
	if tab.len() > bucketIPLimit {
		t.Errorf("too many nodes in table")
	}
}

// fillBucket inserts nodes into the given bucket until
// it is full. The node's IDs dont correspond to their
// hashes.
func fillBucket(tab *Table, n *Node) (last *Node) {
	ld := logdist(tab.self.sha, n.sha)
	b := tab.bucket(n.sha)
	for len(b.entries) < bucketSize {
		b.entries = append(b.entries, nodeAtDistance(tab.self.sha, ld))
	}
	return b.entries[bucketSize-1]
}

// nodeAtDistance creates a node for which logdist(base, n.sha) == ld.
// The node's ID does not correspond to n.sha.
func nodeAtDistance(base common.Hash, ld int) (n *Node) {
	n = new(Node)
	n.sha = hashAtDistance(base, ld)
	n.IP = net.IP{byte(ld), 0, 2, byte(ld)}
	copy(n.ID[:], n.sha[:]) // ensure the node still has a unique ID
	return n
}

type pingRecorder struct {
	mu           sync.Mutex
	dead, pinged map[NodeID]bool
}

func newPingRecorder() *pingRecorder {
	return &pingRecorder{
		dead:   make(map[NodeID]bool),
		pinged: make(map[NodeID]bool),
	}
}

func (t *pingRecorder) findnode(toid NodeID, toaddr *net.UDPAddr, target NodeID) ([]*Node, error) {
	return nil, nil
<<<<<<< HEAD
}
func (t *pingRecorder) close() {}
func (t *pingRecorder) waitping(from NodeID) error {
	return nil // remote always pings
=======
>>>>>>> 37685930
}

func (t *pingRecorder) ping(toid NodeID, toaddr *net.UDPAddr) error {
	t.mu.Lock()
	defer t.mu.Unlock()

	t.pinged[toid] = true
	if t.dead[toid] {
		return errTimeout
	} else {
		return nil
	}
}

func (t *pingRecorder) close() {}

func TestTable_closest(t *testing.T) {
	t.Parallel()

	test := func(test *closeTest) bool {
		// for any node table, Target and N
		transport := newPingRecorder()
		tab, _ := newTable(transport, test.Self, &net.UDPAddr{}, "", nil)
		defer tab.Close()
		tab.stuff(test.All)

		// check that doClosest(Target, N) returns nodes
		result := tab.closest(test.Target, test.N).entries
		if hasDuplicates(result) {
			t.Errorf("result contains duplicates")
			return false
		}
		if !sortedByDistanceTo(test.Target, result) {
			t.Errorf("result is not sorted by distance to target")
			return false
		}

		// check that the number of results is min(N, tablen)
		wantN := test.N
		if tlen := tab.len(); tlen < test.N {
			wantN = tlen
		}
		if len(result) != wantN {
			t.Errorf("wrong number of nodes: got %d, want %d", len(result), wantN)
			return false
		} else if len(result) == 0 {
			return true // no need to check distance
		}

		// check that the result nodes have minimum distance to target.
		for _, b := range tab.buckets {
			for _, n := range b.entries {
				if contains(result, n.ID) {
					continue // don't run the check below for nodes in result
				}
				farthestResult := result[len(result)-1].sha
				if distcmp(test.Target, n.sha, farthestResult) < 0 {
					t.Errorf("table contains node that is closer to target but it's not in result")
					t.Logf("  Target:          %v", test.Target)
					t.Logf("  Farthest Result: %v", farthestResult)
					t.Logf("  ID:              %v", n.ID)
					return false
				}
			}
		}
		return true
	}
	if err := quick.Check(test, quickcfg()); err != nil {
		t.Error(err)
	}
}

func TestTable_ReadRandomNodesGetAll(t *testing.T) {
	cfg := &quick.Config{
		MaxCount: 200,
		Rand:     rand.New(rand.NewSource(time.Now().Unix())),
		Values: func(args []reflect.Value, rand *rand.Rand) {
			args[0] = reflect.ValueOf(make([]*Node, rand.Intn(1000)))
		},
	}
	test := func(buf []*Node) bool {
		transport := newPingRecorder()
		tab, _ := newTable(transport, NodeID{}, &net.UDPAddr{}, "", nil)
		defer tab.Close()
		<-tab.initDone

		for i := 0; i < len(buf); i++ {
			ld := cfg.Rand.Intn(len(tab.buckets))
			tab.stuff([]*Node{nodeAtDistance(tab.self.sha, ld)})
		}
		gotN := tab.ReadRandomNodes(buf)
		if gotN != tab.len() {
			t.Errorf("wrong number of nodes, got %d, want %d", gotN, tab.len())
			return false
		}
		if hasDuplicates(buf[:gotN]) {
			t.Errorf("result contains duplicates")
			return false
		}
		return true
	}
	if err := quick.Check(test, cfg); err != nil {
		t.Error(err)
	}
}

type closeTest struct {
	Self   NodeID
	Target common.Hash
	All    []*Node
	N      int
}

func (*closeTest) Generate(rand *rand.Rand, size int) reflect.Value {
	t := &closeTest{
		Self:   gen(NodeID{}, rand).(NodeID),
		Target: gen(common.Hash{}, rand).(common.Hash),
		N:      rand.Intn(bucketSize),
	}
	for _, id := range gen([]NodeID{}, rand).([]NodeID) {
		t.All = append(t.All, &Node{ID: id})
	}
	return reflect.ValueOf(t)
}

func TestTable_Lookup(t *testing.T) {
	self := nodeAtDistance(common.Hash{}, 0)
	tab, _ := newTable(lookupTestnet, self.ID, &net.UDPAddr{}, "", nil)
	defer tab.Close()

	// lookup on empty table returns no nodes
	if results := tab.Lookup(lookupTestnet.target); len(results) > 0 {
		t.Fatalf("lookup on empty table returned %d results: %#v", len(results), results)
	}
	// seed table with initial node (otherwise lookup will terminate immediately)
	seed := NewNode(lookupTestnet.dists[256][0], net.IP{}, 256, 0)
	tab.stuff([]*Node{seed})

	results := tab.Lookup(lookupTestnet.target)
	t.Logf("results:")
	for _, e := range results {
		t.Logf("  ld=%d, %x", logdist(lookupTestnet.targetSha, e.sha), e.sha[:])
	}
	if len(results) != bucketSize {
		t.Errorf("wrong number of results: got %d, want %d", len(results), bucketSize)
	}
	if hasDuplicates(results) {
		t.Errorf("result set contains duplicate entries")
	}
	if !sortedByDistanceTo(lookupTestnet.targetSha, results) {
		t.Errorf("result set not sorted by distance to target")
	}
	// TODO: check result nodes are actually closest
}

// This is the test network for the Lookup test.
// The nodes were obtained by running testnet.mine with a random NodeID as target.
var lookupTestnet = &preminedTestnet{
	target:    MustHexID("166aea4f556532c6d34e8b740e5d314af7e9ac0ca79833bd751d6b665f12dfd38ec563c363b32f02aef4a80b44fd3def94612d497b99cb5f17fd24de454927ec"),
	targetSha: common.Hash{0x5c, 0x94, 0x4e, 0xe5, 0x1c, 0x5a, 0xe9, 0xf7, 0x2a, 0x95, 0xec, 0xcb, 0x8a, 0xed, 0x3, 0x74, 0xee, 0xcb, 0x51, 0x19, 0xd7, 0x20, 0xcb, 0xea, 0x68, 0x13, 0xe8, 0xe0, 0xd6, 0xad, 0x92, 0x61},
	dists: [257][]NodeID{
		240: {
			MustHexID("2001ad5e3e80c71b952161bc0186731cf5ffe942d24a79230a0555802296238e57ea7a32f5b6f18564eadc1c65389448481f8c9338df0a3dbd18f708cbc2cbcb"),
			MustHexID("6ba3f4f57d084b6bf94cc4555b8c657e4a8ac7b7baf23c6874efc21dd1e4f56b7eb2721e07f5242d2f1d8381fc8cae535e860197c69236798ba1ad231b105794"),
		},
		244: {
			MustHexID("696ba1f0a9d55c59246f776600542a9e6432490f0cd78f8bb55a196918df2081a9b521c3c3ba48e465a75c10768807717f8f689b0b4adce00e1c75737552a178"),
		},
		246: {
			MustHexID("d6d32178bdc38416f46ffb8b3ec9e4cb2cfff8d04dd7e4311a70e403cb62b10be1b447311b60b4f9ee221a8131fc2cbd45b96dd80deba68a949d467241facfa8"),
			MustHexID("3ea3d04a43a3dfb5ac11cffc2319248cf41b6279659393c2f55b8a0a5fc9d12581a9d97ef5d8ff9b5abf3321a290e8f63a4f785f450dc8a672aba3ba2ff4fdab"),
			MustHexID("2fc897f05ae585553e5c014effd3078f84f37f9333afacffb109f00ca8e7a3373de810a3946be971cbccdfd40249f9fe7f322118ea459ac71acca85a1ef8b7f4"),
		},
		247: {
			MustHexID("3155e1427f85f10a5c9a7755877748041af1bcd8d474ec065eb33df57a97babf54bfd2103575fa829115d224c523596b401065a97f74010610fce76382c0bf32"),
			MustHexID("312c55512422cf9b8a4097e9a6ad79402e87a15ae909a4bfefa22398f03d20951933beea1e4dfa6f968212385e829f04c2d314fc2d4e255e0d3bc08792b069db"),
			MustHexID("38643200b172dcfef857492156971f0e6aa2c538d8b74010f8e140811d53b98c765dd2d96126051913f44582e8c199ad7c6d6819e9a56483f637feaac9448aac"),
			MustHexID("8dcab8618c3253b558d459da53bd8fa68935a719aff8b811197101a4b2b47dd2d47295286fc00cc081bb542d760717d1bdd6bec2c37cd72eca367d6dd3b9df73"),
			MustHexID("8b58c6073dd98bbad4e310b97186c8f822d3a5c7d57af40e2136e88e315afd115edb27d2d0685a908cfe5aa49d0debdda6e6e63972691d6bd8c5af2d771dd2a9"),
			MustHexID("2cbb718b7dc682da19652e7d9eb4fefaf7b7147d82c1c2b6805edf77b85e29fde9f6da195741467ff2638dc62c8d3e014ea5686693c15ed0080b6de90354c137"),
			MustHexID("e84027696d3f12f2de30a9311afea8fbd313c2360daff52bb5fc8c7094d5295758bec3134e4eef24e4cdf377b40da344993284628a7a346eba94f74160998feb"),
			MustHexID("f1357a4f04f9d33753a57c0b65ba20a5d8777abbffd04e906014491c9103fb08590e45548d37aa4bd70965e2e81ddba94f31860348df01469eec8c1829200a68"),
			MustHexID("4ab0a75941b12892369b4490a1928c8ca52a9ad6d3dffbd1d8c0b907bc200fe74c022d011ec39b64808a39c0ca41f1d3254386c3e7733e7044c44259486461b6"),
			MustHexID("d45150a72dc74388773e68e03133a3b5f51447fe91837d566706b3c035ee4b56f160c878c6273394daee7f56cc398985269052f22f75a8057df2fe6172765354"),
		},
		248: {
			MustHexID("6aadfce366a189bab08ac84721567483202c86590642ea6d6a14f37ca78d82bdb6509eb7b8b2f6f63c78ae3ae1d8837c89509e41497d719b23ad53dd81574afa"),
			MustHexID("a605ecfd6069a4cf4cf7f5840e5bc0ce10d23a3ac59e2aaa70c6afd5637359d2519b4524f56fc2ca180cdbebe54262f720ccaae8c1b28fd553c485675831624d"),
			MustHexID("29701451cb9448ca33fc33680b44b840d815be90146eb521641efbffed0859c154e8892d3906eae9934bfacee72cd1d2fa9dd050fd18888eea49da155ab0efd2"),
			MustHexID("3ed426322dee7572b08592e1e079f8b6c6b30e10e6243edd144a6a48fdbdb83df73a6e41b1143722cb82604f2203a32758610b5d9544f44a1a7921ba001528c1"),
			MustHexID("b2e2a2b7fdd363572a3256e75435fab1da3b16f7891a8bd2015f30995dae665d7eabfd194d87d99d5df628b4bbc7b04e5b492c596422dd8272746c7a1b0b8e4f"),
			MustHexID("0c69c9756162c593e85615b814ce57a2a8ca2df6c690b9c4e4602731b61e1531a3bbe3f7114271554427ffabea80ad8f36fa95a49fa77b675ae182c6ccac1728"),
			MustHexID("8d28be21d5a97b0876442fa4f5e5387f5bf3faad0b6f13b8607b64d6e448c0991ca28dd7fe2f64eb8eadd7150bff5d5666aa6ed868b84c71311f4ba9a38569dd"),
			MustHexID("2c677e1c64b9c9df6359348a7f5f33dc79e22f0177042486d125f8b6ca7f0dc756b1f672aceee5f1746bcff80aaf6f92a8dc0c9fbeb259b3fa0da060de5ab7e8"),
			MustHexID("3994880f94a8678f0cd247a43f474a8af375d2a072128da1ad6cae84a244105ff85e94fc7d8496f639468de7ee998908a91c7e33ef7585fff92e984b210941a1"),
			MustHexID("b45a9153c08d002a48090d15d61a7c7dad8c2af85d4ff5bd36ce23a9a11e0709bf8d56614c7b193bc028c16cbf7f20dfbcc751328b64a924995d47b41e452422"),
			MustHexID("057ab3a9e53c7a84b0f3fc586117a525cdd18e313f52a67bf31798d48078e325abe5cfee3f6c2533230cb37d0549289d692a29dd400e899b8552d4b928f6f907"),
			MustHexID("0ddf663d308791eb92e6bd88a2f8cb45e4f4f35bb16708a0e6ff7f1362aa6a73fedd0a1b1557fb3365e38e1b79d6918e2fae2788728b70c9ab6b51a3b94a4338"),
			MustHexID("f637e07ff50cc1e3731735841c4798411059f2023abcf3885674f3e8032531b0edca50fd715df6feb489b6177c345374d64f4b07d257a7745de393a107b013a5"),
			MustHexID("e24ec7c6eec094f63c7b3239f56d311ec5a3e45bc4e622a1095a65b95eea6fe13e29f3b6b7a2cbfe40906e3989f17ac834c3102dd0cadaaa26e16ee06d782b72"),
			MustHexID("b76ea1a6fd6506ef6e3506a4f1f60ed6287fff8114af6141b2ff13e61242331b54082b023cfea5b3083354a4fb3f9eb8be01fb4a518f579e731a5d0707291a6b"),
			MustHexID("9b53a37950ca8890ee349b325032d7b672cab7eced178d3060137b24ef6b92a43977922d5bdfb4a3409a2d80128e02f795f9dae6d7d99973ad0e23a2afb8442f"),
		},
		249: {
			MustHexID("675ae65567c3c72c50c73bc0fd4f61f202ea5f93346ca57b551de3411ccc614fad61cb9035493af47615311b9d44ee7a161972ee4d77c28fe1ec029d01434e6a"),
			MustHexID("8eb81408389da88536ae5800392b16ef5109d7ea132c18e9a82928047ecdb502693f6e4a4cdd18b54296caf561db937185731456c456c98bfe7de0baf0eaa495"),
			MustHexID("2adba8b1612a541771cb93a726a38a4b88e97b18eced2593eb7daf82f05a5321ca94a72cc780c306ff21e551a932fc2c6d791e4681907b5ceab7f084c3fa2944"),
			MustHexID("b1b4bfbda514d9b8f35b1c28961da5d5216fe50548f4066f69af3b7666a3b2e06eac646735e963e5c8f8138a2fb95af15b13b23ff00c6986eccc0efaa8ee6fb4"),
			MustHexID("d2139281b289ad0e4d7b4243c4364f5c51aac8b60f4806135de06b12b5b369c9e43a6eb494eab860d115c15c6fbb8c5a1b0e382972e0e460af395b8385363de7"),
			MustHexID("4a693df4b8fc5bdc7cec342c3ed2e228d7c5b4ab7321ddaa6cccbeb45b05a9f1d95766b4002e6d4791c2deacb8a667aadea6a700da28a3eea810a30395701bbc"),
			MustHexID("ab41611195ec3c62bb8cd762ee19fb182d194fd141f4a66780efbef4b07ce916246c022b841237a3a6b512a93431157edd221e854ed2a259b72e9c5351f44d0c"),
			MustHexID("68e8e26099030d10c3c703ae7045c0a48061fb88058d853b3e67880014c449d4311014da99d617d3150a20f1a3da5e34bf0f14f1c51fe4dd9d58afd222823176"),
			MustHexID("3fbcacf546fb129cd70fc48de3b593ba99d3c473798bc309292aca280320e0eacc04442c914cad5c4cf6950345ba79b0d51302df88285d4e83ee3fe41339eee7"),
			MustHexID("1d4a623659f7c8f80b6c3939596afdf42e78f892f682c768ad36eb7bfba402dbf97aea3a268f3badd8fe7636be216edf3d67ee1e08789ebbc7be625056bd7109"),
			MustHexID("a283c474ab09da02bbc96b16317241d0627646fcc427d1fe790b76a7bf1989ced90f92101a973047ae9940c92720dffbac8eff21df8cae468a50f72f9e159417"),
			MustHexID("dbf7e5ad7f87c3dfecae65d87c3039e14ed0bdc56caf00ce81931073e2e16719d746295512ff7937a15c3b03603e7c41a4f9df94fcd37bb200dd8f332767e9cb"),
			MustHexID("caaa070a26692f64fc77f30d7b5ae980d419b4393a0f442b1c821ef58c0862898b0d22f74a4f8c5d83069493e3ec0b92f17dc1fe6e4cd437c1ec25039e7ce839"),
			MustHexID("874cc8d1213beb65c4e0e1de38ef5d8165235893ac74ab5ea937c885eaab25c8d79dad0456e9fd3e9450626cac7e107b004478fb59842f067857f39a47cee695"),
			MustHexID("d94193f236105010972f5df1b7818b55846592a0445b9cdc4eaed811b8c4c0f7c27dc8cc9837a4774656d6b34682d6d329d42b6ebb55da1d475c2474dc3dfdf4"),
			MustHexID("edd9af6aded4094e9785637c28fccbd3980cbe28e2eb9a411048a23c2ace4bd6b0b7088a7817997b49a3dd05fc6929ca6c7abbb69438dbdabe65e971d2a794b2"),
		},
		250: {
			MustHexID("53a5bd1215d4ab709ae8fdc2ced50bba320bced78bd9c5dc92947fb402250c914891786db0978c898c058493f86fc68b1c5de8a5cb36336150ac7a88655b6c39"),
			MustHexID("b7f79e3ab59f79262623c9ccefc8f01d682323aee56ffbe295437487e9d5acaf556a9c92e1f1c6a9601f2b9eb6b027ae1aeaebac71d61b9b78e88676efd3e1a3"),
			MustHexID("d374bf7e8d7ffff69cc00bebff38ef5bc1dcb0a8d51c1a3d70e61ac6b2e2d6617109254b0ac224354dfbf79009fe4239e09020c483cc60c071e00b9238684f30"),
			MustHexID("1e1eac1c9add703eb252eb991594f8f5a173255d526a855fab24ae57dc277e055bc3c7a7ae0b45d437c4f47a72d97eb7b126f2ba344ba6c0e14b2c6f27d4b1e6"),
			MustHexID("ae28953f63d4bc4e706712a59319c111f5ff8f312584f65d7436b4cd3d14b217b958f8486bad666b4481fe879019fb1f767cf15b3e3e2711efc33b56d460448a"),
			MustHexID("934bb1edf9c7a318b82306aca67feb3d6b434421fa275d694f0b4927afd8b1d3935b727fd4ff6e3d012e0c82f1824385174e8c6450ade59c2a43281a4b3446b6"),
			MustHexID("9eef3f28f70ce19637519a0916555bf76d26de31312ac656cf9d3e379899ea44e4dd7ffcce923b4f3563f8a00489a34bd6936db0cbb4c959d32c49f017e07d05"),
			MustHexID("82200872e8f871c48f1fad13daec6478298099b591bb3dbc4ef6890aa28ebee5860d07d70be62f4c0af85085a90ae8179ee8f937cf37915c67ea73e704b03ee7"),
			MustHexID("6c75a5834a08476b7fc37ff3dc2011dc3ea3b36524bad7a6d319b18878fad813c0ba76d1f4555cacd3890c865438c21f0e0aed1f80e0a157e642124c69f43a11"),
			MustHexID("995b873742206cb02b736e73a88580c2aacb0bd4a3c97a647b647bcab3f5e03c0e0736520a8b3600da09edf4248991fb01091ec7ff3ec7cdc8a1beae011e7aae"),
			MustHexID("c773a056594b5cdef2e850d30891ff0e927c3b1b9c35cd8e8d53a1017001e237468e1ece3ae33d612ca3e6abb0a9169aa352e9dcda358e5af2ad982b577447db"),
			MustHexID("2b46a5f6923f475c6be99ec6d134437a6d11f6bb4b4ac6bcd94572fa1092639d1c08aeefcb51f0912f0a060f71d4f38ee4da70ecc16010b05dd4a674aab14c3a"),
			MustHexID("af6ab501366debbaa0d22e20e9688f32ef6b3b644440580fd78de4fe0e99e2a16eb5636bbae0d1c259df8ddda77b35b9a35cbc36137473e9c68fbc9d203ba842"),
			MustHexID("c9f6f2dd1a941926f03f770695bda289859e85fabaf94baaae20b93e5015dc014ba41150176a36a1884adb52f405194693e63b0c464a6891cc9cc1c80d450326"),
			MustHexID("5b116f0751526868a909b61a30b0c5282c37df6925cc03ddea556ef0d0602a9595fd6c14d371f8ed7d45d89918a032dcd22be4342a8793d88fdbeb3ca3d75bd7"),
			MustHexID("50f3222fb6b82481c7c813b2172e1daea43e2710a443b9c2a57a12bd160dd37e20f87aa968c82ad639af6972185609d47036c0d93b4b7269b74ebd7073221c10"),
		},
		251: {
			MustHexID("9b8f702a62d1bee67bedfeb102eca7f37fa1713e310f0d6651cc0c33ea7c5477575289ccd463e5a2574a00a676a1fdce05658ba447bb9d2827f0ba47b947e894"),
			MustHexID("b97532eb83054ed054b4abdf413bb30c00e4205545c93521554dbe77faa3cfaa5bd31ef466a107b0b34a71ec97214c0c83919720142cddac93aa7a3e928d4708"),
			MustHexID("2f7a5e952bfb67f2f90b8441b5fadc9ee13b1dcde3afeeb3dd64bf937f86663cc5c55d1fa83952b5422763c7df1b7f2794b751c6be316ebc0beb4942e65ab8c1"),
			MustHexID("42c7483781727051a0b3660f14faf39e0d33de5e643702ae933837d036508ab856ce7eec8ec89c4929a4901256e5233a3d847d5d4893f91bcf21835a9a880fee"),
			MustHexID("873bae27bf1dc854408fba94046a53ab0c965cebe1e4e12290806fc62b88deb1f4a47f9e18f78fc0e7913a0c6e42ac4d0fc3a20cea6bc65f0c8a0ca90b67521e"),
			MustHexID("a7e3a370bbd761d413f8d209e85886f68bf73d5c3089b2dc6fa42aab1ecb5162635497eed95dee2417f3c9c74a3e76319625c48ead2e963c7de877cd4551f347"),
			MustHexID("528597534776a40df2addaaea15b6ff832ce36b9748a265768368f657e76d58569d9f30dbb91e91cf0ae7efe8f402f17aa0ae15f5c55051ba03ba830287f4c42"),
			MustHexID("461d8bd4f13c3c09031fdb84f104ed737a52f630261463ce0bdb5704259bab4b737dda688285b8444dbecaecad7f50f835190b38684ced5e90c54219e5adf1bc"),
			MustHexID("6ec50c0be3fd232737090fc0111caaf0bb6b18f72be453428087a11a97fd6b52db0344acbf789a689bd4f5f50f79017ea784f8fd6fe723ad6ae675b9e3b13e21"),
			MustHexID("12fc5e2f77a83fdcc727b79d8ae7fe6a516881138d3011847ee136b400fed7cfba1f53fd7a9730253c7aa4f39abeacd04f138417ba7fcb0f36cccc3514e0dab6"),
			MustHexID("4fdbe75914ccd0bce02101606a1ccf3657ec963e3b3c20239d5fec87673fe446d649b4f15f1fe1a40e6cfbd446dda2d31d40bb602b1093b8fcd5f139ba0eb46a"),
			MustHexID("3753668a0f6281e425ea69b52cb2d17ab97afbe6eb84cf5d25425bc5e53009388857640668fadd7c110721e6047c9697803bd8a6487b43bb343bfa32ebf24039"),
			MustHexID("2e81b16346637dec4410fd88e527346145b9c0a849dbf2628049ac7dae016c8f4305649d5659ec77f1e8a0fac0db457b6080547226f06283598e3740ad94849a"),
			MustHexID("802c3cc27f91c89213223d758f8d2ecd41135b357b6d698f24d811cdf113033a81c38e0bdff574a5c005b00a8c193dc2531f8c1fa05fa60acf0ab6f2858af09f"),
			MustHexID("fcc9a2e1ac3667026ff16192876d1813bb75abdbf39b929a92863012fe8b1d890badea7a0de36274d5c1eb1e8f975785532c50d80fd44b1a4b692f437303393f"),
			MustHexID("6d8b3efb461151dd4f6de809b62726f5b89e9b38e9ba1391967f61cde844f7528fecf821b74049207cee5a527096b31f3ad623928cd3ce51d926fa345a6b2951"),
		},
		252: {
			MustHexID("f1ae93157cc48c2075dd5868fbf523e79e06caf4b8198f352f6e526680b78ff4227263de92612f7d63472bd09367bb92a636fff16fe46ccf41614f7a72495c2a"),
			MustHexID("587f482d111b239c27c0cb89b51dd5d574db8efd8de14a2e6a1400c54d4567e77c65f89c1da52841212080b91604104768350276b6682f2f961cdaf4039581c7"),
			MustHexID("e3f88274d35cefdaabdf205afe0e80e936cc982b8e3e47a84ce664c413b29016a4fb4f3a3ebae0a2f79671f8323661ed462bf4390af94c424dc8ace0c301b90f"),
			MustHexID("0ddc736077da9a12ba410dc5ea63cbcbe7659dd08596485b2bff3435221f82c10d263efd9af938e128464be64a178b7cd22e19f400d5802f4c9df54bf89f2619"),
			MustHexID("784aa34d833c6ce63fcc1279630113c3272e82c4ae8c126c5a52a88ac461b6baeed4244e607b05dc14e5b2f41c70a273c3804dea237f14f7a1e546f6d1309d14"),
			MustHexID("f253a2c354ee0e27cfcae786d726753d4ad24be6516b279a936195a487de4a59dbc296accf20463749ff55293263ed8c1b6365eecb248d44e75e9741c0d18205"),
			MustHexID("a1910b80357b3ad9b4593e0628922939614dc9056a5fbf477279c8b2c1d0b4b31d89a0c09d0d41f795271d14d3360ef08a3f821e65e7e1f56c07a36afe49c7c5"),
			MustHexID("f1168552c2efe541160f0909b0b4a9d6aeedcf595cdf0e9b165c97e3e197471a1ee6320e93389edfba28af6eaf10de98597ad56e7ab1b504ed762451996c3b98"),
			MustHexID("b0c8e5d2c8634a7930e1a6fd082e448c6cf9d2d8b7293558b59238815a4df926c286bf297d2049f14e8296a6eb3256af614ec1812c4f2bbe807673b58bf14c8c"),
			MustHexID("0fb346076396a38badc342df3679b55bd7f40a609ab103411fe45082c01f12ea016729e95914b2b5540e987ff5c9b133e85862648e7f36abdfd23100d248d234"),
			MustHexID("f736e0cc83417feaa280d9483f5d4d72d1b036cd0c6d9cbdeb8ac35ceb2604780de46dddaa32a378474e1d5ccdf79b373331c30c7911ade2ae32f98832e5de1f"),
			MustHexID("8b02991457602f42b38b342d3f2259ae4100c354b3843885f7e4e07bd644f64dab94bb7f38a3915f8b7f11d8e3f81c28e07a0078cf79d7397e38a7b7e0c857e2"),
			MustHexID("9221d9f04a8a184993d12baa91116692bb685f887671302999d69300ad103eb2d2c75a09d8979404c6dd28f12362f58a1a43619c493d9108fd47588a23ce5824"),
			MustHexID("652797801744dada833fff207d67484742eea6835d695925f3e618d71b68ec3c65bdd85b4302b2cdcb835ad3f94fd00d8da07e570b41bc0d2bcf69a8de1b3284"),
			MustHexID("d84f06fe64debc4cd0625e36d19b99014b6218375262cc2209202bdbafd7dffcc4e34ce6398e182e02fd8faeed622c3e175545864902dfd3d1ac57647cddf4c6"),
			MustHexID("d0ed87b294f38f1d741eb601020eeec30ac16331d05880fe27868f1e454446de367d7457b41c79e202eaf9525b029e4f1d7e17d85a55f83a557c005c68d7328a"),
		},
		253: {
			MustHexID("ad4485e386e3cc7c7310366a7c38fb810b8896c0d52e55944bfd320ca294e7912d6c53c0a0cf85e7ce226e92491d60430e86f8f15cda0161ed71893fb4a9e3a1"),
			MustHexID("36d0e7e5b7734f98c6183eeeb8ac5130a85e910a925311a19c4941b1290f945d4fc3996b12ef4966960b6fa0fb29b1604f83a0f81bd5fd6398d2e1a22e46af0c"),
			MustHexID("7d307d8acb4a561afa23bdf0bd945d35c90245e26345ec3a1f9f7df354222a7cdcb81339c9ed6744526c27a1a0c8d10857e98df942fa433602facac71ac68a31"),
			MustHexID("d97bf55f88c83fae36232661af115d66ca600fc4bd6d1fb35ff9bb4dad674c02cf8c8d05f317525b5522250db58bb1ecafb7157392bf5aa61b178c61f098d995"),
			MustHexID("7045d678f1f9eb7a4613764d17bd5698796494d0bf977b16f2dbc272b8a0f7858a60805c022fc3d1fe4f31c37e63cdaca0416c0d053ef48a815f8b19121605e0"),
			MustHexID("14e1f21418d445748de2a95cd9a8c3b15b506f86a0acabd8af44bb968ce39885b19c8822af61b3dd58a34d1f265baec30e3ae56149dc7d2aa4a538f7319f69c8"),
			MustHexID("b9453d78281b66a4eac95a1546017111eaaa5f92a65d0de10b1122940e92b319728a24edf4dec6acc412321b1c95266d39c7b3a5d265c629c3e49a65fb022c09"),
			MustHexID("e8a49248419e3824a00d86af422f22f7366e2d4922b304b7169937616a01d9d6fa5abf5cc01061a352dc866f48e1fa2240dbb453d872b1d7be62bdfc1d5e248c"),
			MustHexID("bebcff24b52362f30e0589ee573ce2d86f073d58d18e6852a592fa86ceb1a6c9b96d7fb9ec7ed1ed98a51b6743039e780279f6bb49d0a04327ac7a182d9a56f6"),
			MustHexID("d0835e5a4291db249b8d2fca9f503049988180c7d247bedaa2cf3a1bad0a76709360a85d4f9a1423b2cbc82bb4d94b47c0cde20afc430224834c49fe312a9ae3"),
			MustHexID("6b087fe2a2da5e4f0b0f4777598a4a7fb66bf77dbd5bfc44e8a7eaa432ab585a6e226891f56a7d4f5ed11a7c57b90f1661bba1059590ca4267a35801c2802913"),
			MustHexID("d901e5bde52d1a0f4ddf010a686a53974cdae4ebe5c6551b3c37d6b6d635d38d5b0e5f80bc0186a2c7809dbf3a42870dd09643e68d32db896c6da8ba734579e7"),
			MustHexID("96419fb80efae4b674402bb969ebaab86c1274f29a83a311e24516d36cdf148fe21754d46c97688cdd7468f24c08b13e4727c29263393638a3b37b99ff60ebca"),
			MustHexID("7b9c1889ae916a5d5abcdfb0aaedcc9c6f9eb1c1a4f68d0c2d034fe79ac610ce917c3abc670744150fa891bfcd8ab14fed6983fca964de920aa393fa7b326748"),
			MustHexID("7a369b2b8962cc4c65900be046482fbf7c14f98a135bbbae25152c82ad168fb2097b3d1429197cf46d3ce9fdeb64808f908a489cc6019725db040060fdfe5405"),
			MustHexID("47bcae48288da5ecc7f5058dfa07cf14d89d06d6e449cb946e237aa6652ea050d9f5a24a65efdc0013ccf232bf88670979eddef249b054f63f38da9d7796dbd8"),
		},
		254: {
			MustHexID("099739d7abc8abd38ecc7a816c521a1168a4dbd359fa7212a5123ab583ffa1cf485a5fed219575d6475dbcdd541638b2d3631a6c7fce7474e7fe3cba1d4d5853"),
			MustHexID("c2b01603b088a7182d0cf7ef29fb2b04c70acb320fccf78526bf9472e10c74ee70b3fcfa6f4b11d167bd7d3bc4d936b660f2c9bff934793d97cb21750e7c3d31"),
			MustHexID("20e4d8f45f2f863e94b45548c1ef22a11f7d36f263e4f8623761e05a64c4572379b000a52211751e2561b0f14f4fc92dd4130410c8ccc71eb4f0e95a700d4ca9"),
			MustHexID("27f4a16cc085e72d86e25c98bd2eca173eaaee7565c78ec5a52e9e12b2211f35de81b5b45e9195de2ebfe29106742c59112b951a04eb7ae48822911fc1f9389e"),
			MustHexID("55db5ee7d98e7f0b1c3b9d5be6f2bc619a1b86c3cdd513160ad4dcf267037a5fffad527ac15d50aeb32c59c13d1d4c1e567ebbf4de0d25236130c8361f9aac63"),
			MustHexID("883df308b0130fc928a8559fe50667a0fff80493bc09685d18213b2db241a3ad11310ed86b0ef662b3ce21fc3d9aa7f3fc24b8d9afe17c7407e9afd3345ae548"),
			MustHexID("c7af968cc9bc8200c3ee1a387405f7563be1dce6710a3439f42ea40657d0eae9d2b3c16c42d779605351fcdece4da637b9804e60ca08cfb89aec32c197beffa6"),
			MustHexID("3e66f2b788e3ff1d04106b80597915cd7afa06c405a7ae026556b6e583dca8e05cfbab5039bb9a1b5d06083ffe8de5780b1775550e7218f5e98624bf7af9a0a8"),
			MustHexID("4fc7f53764de3337fdaec0a711d35d3a923e72fa65025444d12230b3552ed43d9b2d1ad08ccb11f2d50c58809e6dd74dde910e195294fca3b47ae5a3967cc479"),
			MustHexID("bafdfdcf6ccaa989436752fa97c77477b6baa7deb374b16c095492c529eb133e8e2f99e1977012b64767b9d34b2cf6d2048ed489bd822b5139b523f6a423167b"),
			MustHexID("7f5d78008a4312fe059104ce80202c82b8915c2eb4411c6b812b16f7642e57c00f2c9425121f5cbac4257fe0b3e81ef5dea97ea2dbaa98f6a8b6fd4d1e5980bb"),
			MustHexID("598c37fe78f922751a052f463aeb0cb0bc7f52b7c2a4cf2da72ec0931c7c32175d4165d0f8998f7320e87324ac3311c03f9382a5385c55f0407b7a66b2acd864"),
			MustHexID("f758c4136e1c148777a7f3275a76e2db0b2b04066fd738554ec398c1c6cc9fb47e14a3b4c87bd47deaeab3ffd2110514c3855685a374794daff87b605b27ee2e"),
			MustHexID("0307bb9e4fd865a49dcf1fe4333d1b944547db650ab580af0b33e53c4fef6c789531110fac801bbcbce21fc4d6f61b6d5b24abdf5b22e3030646d579f6dca9c2"),
			MustHexID("82504b6eb49bb2c0f91a7006ce9cefdbaf6df38706198502c2e06601091fc9dc91e4f15db3410d45c6af355bc270b0f268d3dff560f956985c7332d4b10bd1ed"),
			MustHexID("b39b5b677b45944ceebe76e76d1f051de2f2a0ec7b0d650da52135743e66a9a5dba45f638258f9a7545d9a790c7fe6d3fdf82c25425c7887323e45d27d06c057"),
		},
		255: {
			MustHexID("5c4d58d46e055dd1f093f81ee60a675e1f02f54da6206720adee4dccef9b67a31efc5c2a2949c31a04ee31beadc79aba10da31440a1f9ff2a24093c63c36d784"),
			MustHexID("ea72161ffdd4b1e124c7b93b0684805f4c4b58d617ed498b37a145c670dbc2e04976f8785583d9c805ffbf343c31d492d79f841652bbbd01b61ed85640b23495"),
			MustHexID("51caa1d93352d47a8e531692a3612adac1e8ac68d0a200d086c1c57ae1e1a91aa285ab242e8c52ef9d7afe374c9485b122ae815f1707b875569d0433c1c3ce85"),
			MustHexID("c08397d5751b47bd3da044b908be0fb0e510d3149574dff7aeab33749b023bb171b5769990fe17469dbebc100bc150e798aeda426a2dcc766699a225fddd75c6"),
			MustHexID("0222c1c194b749736e593f937fad67ee348ac57287a15c7e42877aa38a9b87732a408bca370f812efd0eedbff13e6d5b854bf3ba1dec431a796ed47f32552b09"),
			MustHexID("03d859cd46ef02d9bfad5268461a6955426845eef4126de6be0fa4e8d7e0727ba2385b78f1a883a8239e95ebb814f2af8379632c7d5b100688eebc5841209582"),
			MustHexID("64d5004b7e043c39ff0bd10cb20094c287721d5251715884c280a612b494b3e9e1c64ba6f67614994c7d969a0d0c0295d107d53fc225d47c44c4b82852d6f960"),
			MustHexID("b0a5eefb2dab6f786670f35bf9641eefe6dd87fd3f1362bcab4aaa792903500ab23d88fae68411372e0813b057535a601d46e454323745a948017f6063a47b1f"),
			MustHexID("0cc6df0a3433d448b5684d2a3ffa9d1a825388177a18f44ad0008c7bd7702f1ec0fc38b83506f7de689c3b6ecb552599927e29699eed6bb867ff08f80068b287"),
			MustHexID("50772f7b8c03a4e153355fbbf79c8a80cf32af656ff0c7873c99911099d04a0dae0674706c357e0145ad017a0ade65e6052cb1b0d574fcd6f67da3eee0ace66b"),
			MustHexID("1ae37829c9ef41f8b508b82259ebac76b1ed900d7a45c08b7970f25d2d48ddd1829e2f11423a18749940b6dab8598c6e416cef0efd47e46e51f29a0bc65b37cd"),
			MustHexID("ba973cab31c2af091fc1644a93527d62b2394999e2b6ccbf158dd5ab9796a43d408786f1803ef4e29debfeb62fce2b6caa5ab2b24d1549c822a11c40c2856665"),
			MustHexID("bc413ad270dd6ea25bddba78f3298b03b8ba6f8608ac03d06007d4116fa78ef5a0cfe8c80155089382fc7a193243ee5500082660cb5d7793f60f2d7d18650964"),
			MustHexID("5a6a9ef07634d9eec3baa87c997b529b92652afa11473dfee41ef7037d5c06e0ddb9fe842364462d79dd31cff8a59a1b8d5bc2b810dea1d4cbbd3beb80ecec83"),
			MustHexID("f492c6ee2696d5f682f7f537757e52744c2ae560f1090a07024609e903d334e9e174fc01609c5a229ddbcac36c9d21adaf6457dab38a25bfd44f2f0ee4277998"),
			MustHexID("459e4db99298cb0467a90acee6888b08bb857450deac11015cced5104853be5adce5b69c740968bc7f931495d671a70cad9f48546d7cd203357fe9af0e8d2164"),
		},
		256: {
			MustHexID("a8593af8a4aef7b806b5197612017951bac8845a1917ca9a6a15dd6086d608505144990b245785c4cd2d67a295701c7aac2aa18823fb0033987284b019656268"),
			MustHexID("d2eebef914928c3aad77fc1b2a495f52d2294acf5edaa7d8a530b540f094b861a68fe8348a46a7c302f08ab609d85912a4968eacfea0740847b29421b4795d9e"),
			MustHexID("b14bfcb31495f32b650b63cf7d08492e3e29071fdc73cf2da0da48d4b191a70ba1a65f42ad8c343206101f00f8a48e8db4b08bf3f622c0853e7323b250835b91"),
			MustHexID("7feaee0d818c03eb30e4e0bf03ade0f3c21ca38e938a761aa1781cf70bda8cc5cd631a6cc53dd44f1d4a6d3e2dae6513c6c66ee50cb2f0e9ad6f7e319b309fd9"),
			MustHexID("4ca3b657b139311db8d583c25dd5963005e46689e1317620496cc64129c7f3e52870820e0ec7941d28809311df6db8a2867bbd4f235b4248af24d7a9c22d1232"),
			MustHexID("1181defb1d16851d42dd951d84424d6bd1479137f587fa184d5a8152be6b6b16ed08bcdb2c2ed8539bcde98c80c432875f9f724737c316a2bd385a39d3cab1d8"),
			MustHexID("d9dd818769fa0c3ec9f553c759b92476f082817252a04a47dc1777740b1731d280058c66f982812f173a294acf4944a85ba08346e2de153ba3ba41ce8a62cb64"),
			MustHexID("bd7c4f8a9e770aa915c771b15e107ca123d838762da0d3ffc53aa6b53e9cd076cffc534ec4d2e4c334c683f1f5ea72e0e123f6c261915ed5b58ac1b59f003d88"),
			MustHexID("3dd5739c73649d510456a70e9d6b46a855864a4a3f744e088fd8c8da11b18e4c9b5f2d7da50b1c147b2bae5ca9609ae01f7a3cdea9dce34f80a91d29cd82f918"),
			MustHexID("f0d7df1efc439b4bcc0b762118c1cfa99b2a6143a9f4b10e3c9465125f4c9fca4ab88a2504169bbcad65492cf2f50da9dd5d077c39574a944f94d8246529066b"),
			MustHexID("dd598b9ba441448e5fb1a6ec6c5f5aa9605bad6e223297c729b1705d11d05f6bfd3d41988b694681ae69bb03b9a08bff4beab5596503d12a39bffb5cd6e94c7c"),
			MustHexID("3fce284ac97e567aebae681b15b7a2b6df9d873945536335883e4bbc26460c064370537f323fd1ada828ea43154992d14ac0cec0940a2bd2a3f42ec156d60c83"),
			MustHexID("7c8dfa8c1311cb14fb29a8ac11bca23ecc115e56d9fcf7b7ac1db9066aa4eb39f8b1dabf46e192a65be95ebfb4e839b5ab4533fef414921825e996b210dd53bd"),
			MustHexID("cafa6934f82120456620573d7f801390ed5e16ed619613a37e409e44ab355ef755e83565a913b48a9466db786f8d4fbd590bfec474c2524d4a2608d4eafd6abd"),
			MustHexID("9d16600d0dd310d77045769fed2cb427f32db88cd57d86e49390c2ba8a9698cfa856f775be2013237226e7bf47b248871cf865d23015937d1edeb20db5e3e760"),
			MustHexID("17be6b6ba54199b1d80eff866d348ea11d8a4b341d63ad9a6681d3ef8a43853ac564d153eb2a8737f0afc9ab320f6f95c55aa11aaa13bbb1ff422fd16bdf8188"),
		},
	},
}

type preminedTestnet struct {
	target    NodeID
	targetSha common.Hash // sha3(target)
	dists     [hashBits + 1][]NodeID
}

func (tn *preminedTestnet) findnode(toid NodeID, toaddr *net.UDPAddr, target NodeID) ([]*Node, error) {
	// current log distance is encoded in port number
	// fmt.Println("findnode query at dist", toaddr.Port)
	if toaddr.Port == 0 {
		panic("query to node at distance 0")
	}
	next := uint16(toaddr.Port) - 1
	var result []*Node
	for i, id := range tn.dists[toaddr.Port] {
		result = append(result, NewNode(id, net.ParseIP("127.0.0.1"), next, uint16(i)))
	}
	return result, nil
}

func (*preminedTestnet) close()                                      {}
func (*preminedTestnet) waitping(from NodeID) error                  { return nil }
func (*preminedTestnet) ping(toid NodeID, toaddr *net.UDPAddr) error { return nil }

// mine generates a testnet struct literal with nodes at
// various distances to the given target.
func (tn *preminedTestnet) mine(target NodeID) {
	tn.target = target
	tn.targetSha = crypto.Keccak256Hash(tn.target[:])
	found := 0
	for found < bucketSize*10 {
		k := newkey()
		id := PubkeyID(&k.PublicKey)
		sha := crypto.Keccak256Hash(id[:])
		ld := logdist(tn.targetSha, sha)
		if len(tn.dists[ld]) < bucketSize {
			tn.dists[ld] = append(tn.dists[ld], id)
			fmt.Println("found ID with ld", ld)
			found++
		}
	}
	fmt.Println("&preminedTestnet{")
	fmt.Printf("	target: %#v,\n", tn.target)
	fmt.Printf("	targetSha: %#v,\n", tn.targetSha)
	fmt.Printf("	dists: [%d][]NodeID{\n", len(tn.dists))
	for ld, ns := range tn.dists {
		if len(ns) == 0 {
			continue
		}
		fmt.Printf("		%d: []NodeID{\n", ld)
		for _, n := range ns {
			fmt.Printf("			MustHexID(\"%x\"),\n", n[:])
		}
		fmt.Println("		},")
	}
	fmt.Println("	},")
	fmt.Println("}")
}

func hasDuplicates(slice []*Node) bool {
	seen := make(map[NodeID]bool)
	for i, e := range slice {
		if e == nil {
			panic(fmt.Sprintf("nil *Node at %d", i))
		}
		if seen[e.ID] {
			return true
		}
		seen[e.ID] = true
	}
	return false
}

func sortedByDistanceTo(distbase common.Hash, slice []*Node) bool {
	var last common.Hash
	for i, e := range slice {
		if i > 0 && distcmp(distbase, e.sha, last) < 0 {
			return false
		}
		last = e.sha
	}
	return true
}

func contains(ns []*Node, id NodeID) bool {
	for _, n := range ns {
		if n.ID == id {
			return true
		}
	}
	return false
}

// gen wraps quick.Value so it's easier to use.
// it generates a random value of the given value's type.
func gen(typ interface{}, rand *rand.Rand) interface{} {
	v, ok := quick.Value(reflect.TypeOf(typ), rand)
	if !ok {
		panic(fmt.Sprintf("couldn't generate random value of type %T", typ))
	}
	return v.Interface()
}

func newkey() *ecdsa.PrivateKey {
	key, err := crypto.GenerateKey()
	if err != nil {
		panic("couldn't generate key: " + err.Error())
	}
	return key
}<|MERGE_RESOLUTION|>--- conflicted
+++ resolved
@@ -52,29 +52,6 @@
 	tab, _ := newTable(transport, NodeID{}, &net.UDPAddr{}, "", nil)
 	defer tab.Close()
 
-<<<<<<< HEAD
-	// Wait for init so bond is accepted.
-	<-tab.initDone
-
-	// fill up the sender's bucket.
-	pingSender := NewNode(MustHexID("a502af0f59b2aab7746995408c79e9ca312d2793cc997e44fc55eda62f0150bbb8c59a6f9269ba3a081518b62699ee807c7c19c20125ddfccca872608af9e370"), net.IP{}, 99, 99)
-	last := fillBucket(tab, pingSender)
-
-	// this call to bond should replace the last node
-	// in its bucket if the node is not responding.
-	transport.dead[last.ID] = !lastInBucketIsResponding
-	transport.dead[pingSender.ID] = !newNodeIsResponding
-	tab.bond(true, pingSender.ID, &net.UDPAddr{}, 0)
-	tab.doRevalidate(make(chan struct{}, 1))
-
-	// first ping goes to sender (bonding pingback)
-	if !transport.pinged[pingSender.ID] {
-		t.Error("table did not ping back sender")
-	}
-	if !transport.pinged[last.ID] {
-		// second ping goes to oldest node in bucket
-		// to see whether it is still alive.
-=======
 	<-tab.initDone
 
 	// Fill up the sender's bucket.
@@ -91,7 +68,6 @@
 
 	if !transport.pinged[last.ID] {
 		// Oldest node in bucket is pinged to see whether it is still alive.
->>>>>>> 37685930
 		t.Error("table did not ping last node in bucket")
 	}
 
@@ -102,11 +78,7 @@
 		wantSize--
 	}
 	if l := len(tab.bucket(pingSender.sha).entries); l != wantSize {
-<<<<<<< HEAD
-		t.Errorf("wrong bucket size after bond: got %d, want %d", l, wantSize)
-=======
 		t.Errorf("wrong bucket size after add: got %d, want %d", l, wantSize)
->>>>>>> 37685930
 	}
 	if found := contains(tab.bucket(pingSender.sha).entries, last.ID); found != lastInBucketIsResponding {
 		t.Errorf("last entry found: %t, want: %t", found, lastInBucketIsResponding)
@@ -228,13 +200,6 @@
 
 func (t *pingRecorder) findnode(toid NodeID, toaddr *net.UDPAddr, target NodeID) ([]*Node, error) {
 	return nil, nil
-<<<<<<< HEAD
-}
-func (t *pingRecorder) close() {}
-func (t *pingRecorder) waitping(from NodeID) error {
-	return nil // remote always pings
-=======
->>>>>>> 37685930
 }
 
 func (t *pingRecorder) ping(toid NodeID, toaddr *net.UDPAddr) error {
