// Copyright 2015 The go-ethereum Authors
// This file is part of the go-ethereum library.
//
// The go-ethereum library is free software: you can redistribute it and/or modify
// it under the terms of the GNU Lesser General Public License as published by
// the Free Software Foundation, either version 3 of the License, or
// (at your option) any later version.
//
// The go-ethereum library is distributed in the hope that it will be useful,
// but WITHOUT ANY WARRANTY; without even the implied warranty of
// MERCHANTABILITY or FITNESS FOR A PARTICULAR PURPOSE. See the
// GNU Lesser General Public License for more details.
//
// You should have received a copy of the GNU Lesser General Public License
// along with the go-ethereum library. If not, see <http://www.gnu.org/licenses/>.

package rpc

import (
	"context"
	"net"

	"github.com/ethereum/go-ethereum/log"
	"github.com/ethereum/go-ethereum/p2p/netutil"
)

// ServeListener accepts connections on l, serving JSON-RPC on them.
func (s *Server) ServeListener(l net.Listener) error {
	for {
		conn, err := l.Accept()
		if netutil.IsTemporaryError(err) {
			log.Warn("RPC accept error", "err", err)
			continue
		} else if err != nil {
			return err
		}
		log.Trace("Accepted RPC connection", "conn", conn.RemoteAddr())
<<<<<<< HEAD
		go s.ServeCodec(NewJSONCodec(conn), OptionMethodInvocation|OptionSubscriptions)
=======
		go s.ServeCodec(NewCodec(conn), 0)
>>>>>>> d62e9b28
	}
}

// DialIPC create a new IPC client that connects to the given endpoint. On Unix it assumes
// the endpoint is the full path to a unix socket, and Windows the endpoint is an
// identifier for a named pipe.
//
// The context is used for the initial connection establishment. It does not
// affect subsequent interactions with the client.
func DialIPC(ctx context.Context, endpoint string) (*Client, error) {
	return newClient(ctx, func(ctx context.Context) (ServerCodec, error) {
		conn, err := newIPCConnection(ctx, endpoint)
		if err != nil {
			return nil, err
		}
<<<<<<< HEAD
		return NewJSONCodec(conn), err
=======
		return NewCodec(conn), err
>>>>>>> d62e9b28
	})
}<|MERGE_RESOLUTION|>--- conflicted
+++ resolved
@@ -35,11 +35,7 @@
 			return err
 		}
 		log.Trace("Accepted RPC connection", "conn", conn.RemoteAddr())
-<<<<<<< HEAD
-		go s.ServeCodec(NewJSONCodec(conn), OptionMethodInvocation|OptionSubscriptions)
-=======
 		go s.ServeCodec(NewCodec(conn), 0)
->>>>>>> d62e9b28
 	}
 }
 
@@ -55,10 +51,6 @@
 		if err != nil {
 			return nil, err
 		}
-<<<<<<< HEAD
-		return NewJSONCodec(conn), err
-=======
 		return NewCodec(conn), err
->>>>>>> d62e9b28
 	})
 }