// Copyright 2015 The go-ethereum Authors
// This file is part of the go-ethereum library.
//
// The go-ethereum library is free software: you can redistribute it and/or modify
// it under the terms of the GNU Lesser General Public License as published by
// the Free Software Foundation, either version 3 of the License, or
// (at your option) any later version.
//
// The go-ethereum library is distributed in the hope that it will be useful,
// but WITHOUT ANY WARRANTY; without even the implied warranty of
// MERCHANTABILITY or FITNESS FOR A PARTICULAR PURPOSE. See the
// GNU Lesser General Public License for more details.
//
// You should have received a copy of the GNU Lesser General Public License
// along with the go-ethereum library. If not, see <http://www.gnu.org/licenses/>.

package rpc

import (
	"bufio"
	"context"
	crand "crypto/rand"
	"encoding/binary"
	"encoding/hex"
	"math/rand"
	"reflect"
	"strings"
	"sync"
	"time"
	"unicode"
	"unicode/utf8"
)

var (
	subscriptionIDGenMu sync.Mutex
	subscriptionIDGen   = idGenerator()
)

// Is this an exported - upper case - name?
func isExported(name string) bool {
	rune, _ := utf8.DecodeRuneInString(name)
	return unicode.IsUpper(rune)
}

// Is this type exported or a builtin?
func isExportedOrBuiltinType(t reflect.Type) bool {
	for t.Kind() == reflect.Ptr {
		t = t.Elem()
	}
	// PkgPath will be non-empty even for an exported type,
	// so we need to check the type name as well.
	return isExported(t.Name()) || t.PkgPath() == ""
}

var contextType = reflect.TypeOf((*context.Context)(nil)).Elem()

// isContextType returns an indication if the given t is of context.Context or *context.Context type
func isContextType(t reflect.Type) bool {
	for t.Kind() == reflect.Ptr {
		t = t.Elem()
	}
	return t == contextType
}

var errorType = reflect.TypeOf((*error)(nil)).Elem()

// Implements this type the error interface
func isErrorType(t reflect.Type) bool {
	for t.Kind() == reflect.Ptr {
		t = t.Elem()
	}
	return t.Implements(errorType)
}

var subscriptionType = reflect.TypeOf((*Subscription)(nil)).Elem()

// isSubscriptionType returns an indication if the given t is of Subscription or *Subscription type
func isSubscriptionType(t reflect.Type) bool {
	for t.Kind() == reflect.Ptr {
		t = t.Elem()
	}
	return t == subscriptionType
}

// isPubSub tests whether the given method has as as first argument a context.Context
// and returns the pair (Subscription, error)
func isPubSub(methodType reflect.Type) bool {
	// numIn(0) is the receiver type
	if methodType.NumIn() < 2 || methodType.NumOut() != 2 {
		return false
	}

	return isContextType(methodType.In(1)) &&
		isSubscriptionType(methodType.Out(0)) &&
		isErrorType(methodType.Out(1))
}

// formatName will convert to first character to lower case
func formatName(name string) string {
	ret := []rune(name)
	if len(ret) > 0 {
		ret[0] = unicode.ToLower(ret[0])
	}
	return string(ret)
}

<<<<<<< HEAD
var bigIntType = reflect.TypeOf((*big.Int)(nil)).Elem()

// Indication if this type should be serialized in hex
func isHexNum(t reflect.Type) bool {
	if t == nil {
		return false
	}
	for t.Kind() == reflect.Ptr {
		t = t.Elem()
	}

	return t == bigIntType
}

=======
>>>>>>> 37685930
// suitableCallbacks iterates over the methods of the given type. It will determine if a method satisfies the criteria
// for a RPC callback or a subscription callback and adds it to the collection of callbacks or subscriptions. See server
// documentation for a summary of these criteria.
func suitableCallbacks(rcvr reflect.Value, typ reflect.Type) (callbacks, subscriptions) {
	callbacks := make(callbacks)
	subscriptions := make(subscriptions)

METHODS:
	for m := 0; m < typ.NumMethod(); m++ {
		method := typ.Method(m)
		mtype := method.Type
		mname := formatName(method.Name)
		if method.PkgPath != "" { // method must be exported
			continue
		}

		var h callback
		h.isSubscribe = isPubSub(mtype)
		h.rcvr = rcvr
		h.method = method
		h.errPos = -1

		firstArg := 1
		numIn := mtype.NumIn()
		if numIn >= 2 && mtype.In(1) == contextType {
			h.hasCtx = true
			firstArg = 2
		}

		if h.isSubscribe {
			h.argTypes = make([]reflect.Type, numIn-firstArg) // skip rcvr type
			for i := firstArg; i < numIn; i++ {
				argType := mtype.In(i)
				if isExportedOrBuiltinType(argType) {
					h.argTypes[i-firstArg] = argType
				} else {
					continue METHODS
				}
			}

			subscriptions[mname] = &h
			continue METHODS
		}

		// determine method arguments, ignore first arg since it's the receiver type
		// Arguments must be exported or builtin types
		h.argTypes = make([]reflect.Type, numIn-firstArg)
		for i := firstArg; i < numIn; i++ {
			argType := mtype.In(i)
			if !isExportedOrBuiltinType(argType) {
				continue METHODS
			}
			h.argTypes[i-firstArg] = argType
		}

		// check that all returned values are exported or builtin types
		for i := 0; i < mtype.NumOut(); i++ {
			if !isExportedOrBuiltinType(mtype.Out(i)) {
				continue METHODS
			}
		}

		// when a method returns an error it must be the last returned value
		h.errPos = -1
		for i := 0; i < mtype.NumOut(); i++ {
			if isErrorType(mtype.Out(i)) {
				h.errPos = i
				break
			}
		}

		if h.errPos >= 0 && h.errPos != mtype.NumOut()-1 {
			continue METHODS
		}

		switch mtype.NumOut() {
		case 0, 1, 2:
			if mtype.NumOut() == 2 && h.errPos == -1 { // method must one return value and 1 error
				continue METHODS
			}
			callbacks[mname] = &h
		}
	}

	return callbacks, subscriptions
}

// idGenerator helper utility that generates a (pseudo) random sequence of
// bytes that are used to generate identifiers.
func idGenerator() *rand.Rand {
	if seed, err := binary.ReadVarint(bufio.NewReader(crand.Reader)); err == nil {
		return rand.New(rand.NewSource(seed))
	}
	return rand.New(rand.NewSource(int64(time.Now().Nanosecond())))
}

// NewID generates a identifier that can be used as an identifier in the RPC interface.
// e.g. filter and subscription identifier.
func NewID() ID {
	subscriptionIDGenMu.Lock()
	defer subscriptionIDGenMu.Unlock()

	id := make([]byte, 16)
	for i := 0; i < len(id); i += 7 {
		val := subscriptionIDGen.Int63()
		for j := 0; i+j < len(id) && j < 7; j++ {
			id[i+j] = byte(val)
			val >>= 8
		}
	}

	rpcId := hex.EncodeToString(id)
	// rpc ID's are RPC quantities, no leading zero's and 0 is 0x0
	rpcId = strings.TrimLeft(rpcId, "0")
	if rpcId == "" {
		rpcId = "0"
	}

	return ID("0x" + rpcId)
}<|MERGE_RESOLUTION|>--- conflicted
+++ resolved
@@ -104,23 +104,6 @@
 	return string(ret)
 }
 
-<<<<<<< HEAD
-var bigIntType = reflect.TypeOf((*big.Int)(nil)).Elem()
-
-// Indication if this type should be serialized in hex
-func isHexNum(t reflect.Type) bool {
-	if t == nil {
-		return false
-	}
-	for t.Kind() == reflect.Ptr {
-		t = t.Elem()
-	}
-
-	return t == bigIntType
-}
-
-=======
->>>>>>> 37685930
 // suitableCallbacks iterates over the methods of the given type. It will determine if a method satisfies the criteria
 // for a RPC callback or a subscription callback and adds it to the collection of callbacks or subscriptions. See server
 // documentation for a summary of these criteria.
