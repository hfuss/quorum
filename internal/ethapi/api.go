--- conflicted
+++ resolved
@@ -399,11 +399,7 @@
 		data := []byte(*args.Data)
 		if len(data) > 0 {
 			log.Info("sending private tx", "data", fmt.Sprintf("%x", data), "privatefrom", args.PrivateFrom, "privatefor", args.PrivateFor)
-<<<<<<< HEAD
-			data, err := private.P.Send(data, args.PrivateFrom, args.PrivateFor)
-=======
 			data, err = private.P.Send(data, args.PrivateFrom, args.PrivateFor)
->>>>>>> 8c33f25f
 			log.Info("sent private tx", "data", fmt.Sprintf("%x", data), "privatefrom", args.PrivateFrom, "privatefor", args.PrivateFor)
 			if err != nil {
 				return common.Hash{}, err
@@ -1383,13 +1379,8 @@
 			log.Info("args.data is nil")
 		}
 
-<<<<<<< HEAD
-		//Send private transaction to local Constellation node
-		if len(data) > 0 {
-=======
 		if len(data) > 0 {
 			//Send private transaction to local Constellation node
->>>>>>> 8c33f25f
 			log.Info("sending private tx", "data", fmt.Sprintf("%x", data), "privatefrom", args.PrivateFrom, "privatefor", args.PrivateFor)
 			data, err = private.P.Send(data, args.PrivateFrom, args.PrivateFor)
 			log.Info("sent private tx", "data", fmt.Sprintf("%x", data), "privatefrom", args.PrivateFrom, "privatefor", args.PrivateFor)
