package types

import (
	"github.com/ethereum/go-ethereum/common"
	"github.com/hashicorp/golang-lru"
	"math/big"
	"sync"
)

type AccessType uint8

const (
	ReadOnly AccessType = iota
	Transact
	ContractDeploy
	FullAccess
)

type OrgStatus uint8

const (
	OrgPendingApproval OrgStatus = iota + 1
	OrgApproved
	OrgPendingSuspension
	OrgSuspended
	OrgRevokeSuspension
)

type OrgInfo struct {
	OrgId          string    `json:"orgId"`
	FullOrgId      string    `json:"fullOrgId"`
	ParentOrgId    string    `json:"parentOrgId"`
	UltimateParent string    `json:"ultimateParent"`
	Level          *big.Int  `json:"level"`
	SubOrgList     []string  `json:"subOrgList"`
	Status         OrgStatus `json:"status"`
}

type NodeStatus uint8

const (
	NodePendingApproval NodeStatus = iota + 1
	NodeApproved
	NodeDeactivated
	NodeActivated
	NodeBlackListed
)

type AcctStatus uint8

const (
	AcctPendingApproval AcctStatus = iota + 1
	AcctActive
	AcctInactive
)

type NodeInfo struct {
	OrgId  string     `json:"orgId"`
	Url    string     `json:"url"`
	Status NodeStatus `json:"status"`
}

type RoleInfo struct {
	OrgId   string     `json:"orgId"`
	RoleId  string     `json:"roleId"`
	IsVoter bool       `json:"isVoter"`
	Access  AccessType `json:"access"`
	Active  bool       `json:"active"`
}

type AccountInfo struct {
	OrgId      string         `json:"orgId"`
	RoleId     string         `json:"roleId"`
	AcctId     common.Address `json:"acctId"`
	IsOrgAdmin bool           `json:"isOrgAdmin"`
	Status     AcctStatus     `json:"status"`
}

type OrgDetailInfo struct {
<<<<<<< HEAD
	NodeList []NodeInfo    `json:"nodeList"`
	RoleList []RoleInfo    `json:"roleList"`
	AcctList []AccountInfo `json:"acctList"`
=======
	NodeList   []NodeInfo
	RoleList   []RoleInfo
	AcctList   []AccountInfo
	SubOrgList []string
>>>>>>> 115842db
}

type OrgStruct struct {
	OrgId string
	Keys  []string
}

// permission config for bootstrapping
type PermissionConfig struct {
	UpgrdAddress   common.Address
	InterfAddress  common.Address
	ImplAddress    common.Address
	NodeAddress    common.Address
	AccountAddress common.Address
	RoleAddress    common.Address
	VoterAddress   common.Address
	OrgAddress     common.Address
	NwAdminOrg     string
	NwAdminRole    string
	OrgAdminRole   string

	Accounts []common.Address //initial list of account that need full access
}

type OrgKey struct {
	OrgId string
}

type NodeKey struct {
	OrgId string
	Url   string
}

type RoleKey struct {
	OrgId  string
	RoleId string
}

type AccountKey struct {
	AcctId common.Address
}

type OrgCache struct {
	c   *lru.Cache
	mux sync.Mutex
}

type NodeCache struct {
	c   *lru.Cache
	mux sync.Mutex
}

type RoleCache struct {
	c   *lru.Cache
	mux sync.Mutex
}

type AcctCache struct {
	c   *lru.Cache
	mux sync.Mutex
}

func NewOrgCache() *OrgCache {
	c, _ := lru.New(defaultMapLimit)
	return &OrgCache{c, sync.Mutex{}}
}

func NewNodeCache() *NodeCache {
	c, _ := lru.New(defaultMapLimit)
	return &NodeCache{c, sync.Mutex{}}
}

func NewRoleCache() *RoleCache {
	c, _ := lru.New(defaultMapLimit)
	return &RoleCache{c, sync.Mutex{}}
}

func NewAcctCache() *AcctCache {
	c, _ := lru.New(defaultMapLimit)
	return &AcctCache{c, sync.Mutex{}}
}

var DefaultAccess = FullAccess

const orgKeyMapLimit = 100

const defaultMapLimit = 100

var OrgKeyMap, _ = lru.New(orgKeyMapLimit)

var OrgInfoMap = NewOrgCache()
var NodeInfoMap = NewNodeCache()
var RoleInfoMap = NewRoleCache()
var AcctInfoMap = NewAcctCache()

var orgKeyLock sync.Mutex

func (pc *PermissionConfig) IsEmpty() bool {
	return pc.InterfAddress == common.HexToAddress("0x0") || pc.NodeAddress == common.HexToAddress("0x0") || pc.AccountAddress == common.HexToAddress("0x0")
}

// sets default access to ReadOnly
func SetDefaultAccess() {
	DefaultAccess = ReadOnly
}

func (o *OrgCache) UpsertOrg(orgId, parentOrg, ultimateParent string, level *big.Int, status OrgStatus) {
	defer o.mux.Unlock()
	o.mux.Lock()
	var key OrgKey
	if parentOrg == "" {
		key = OrgKey{OrgId: orgId}
	} else {
		key = OrgKey{OrgId: parentOrg + "." + orgId}
		pkey := OrgKey{OrgId: parentOrg}
		if ent, ok := o.c.Get(pkey); ok {
			porg := ent.(*OrgInfo)
			porg.SubOrgList = append(porg.SubOrgList, key.OrgId)
			o.c.Add(pkey, porg)
		}
	}

	norg := &OrgInfo{orgId, key.OrgId, parentOrg, ultimateParent, level, nil, status}
	o.c.Add(key, norg)
}

func (o *OrgCache) GetOrg(orgId string) *OrgInfo {
	defer o.mux.Unlock()
	o.mux.Lock()
	key := OrgKey{OrgId: orgId}
	if ent, ok := o.c.Get(key); ok {
		return ent.(*OrgInfo)
	}
	return nil
}

func (o *OrgCache) GetOrgList() []OrgInfo {
	var olist []OrgInfo
	for _, k := range o.c.Keys() {
		v, _ := o.c.Get(k)
		vp := v.(*OrgInfo)
		olist = append(olist, *vp)
	}
	return olist
}

func (n *NodeCache) UpsertNode(orgId string, url string, status NodeStatus) {
	defer n.mux.Unlock()
	n.mux.Lock()
	key := NodeKey{OrgId: orgId, Url: url}
	n.c.Add(key, &NodeInfo{orgId, url, status})
}

func (n *NodeCache) GetNodeByUrl(url string) *NodeInfo {
	defer n.mux.Unlock()
	n.mux.Lock()
	for _, k := range n.c.Keys() {
		ent := k.(NodeKey)
		if ent.Url == url {
			v, _ := n.c.Get(ent)
			return v.(*NodeInfo)
		}
	}
	return nil
}

func (o *NodeCache) GetNodeList() []NodeInfo {
	var olist []NodeInfo
	for _, k := range o.c.Keys() {
		v, _ := o.c.Get(k)
		vp := v.(*NodeInfo)
		olist = append(olist, *vp)
	}
	return olist
}

func (a *AcctCache) UpsertAccount(orgId string, role string, acct common.Address, orgAdmin bool, status AcctStatus) {
	defer a.mux.Unlock()
	a.mux.Lock()
	key := AccountKey{acct}
	a.c.Add(key, &AccountInfo{orgId, role, acct, orgAdmin, status})
}

func (a *AcctCache) GetAccount(acct common.Address) *AccountInfo {
	defer a.mux.Unlock()
	a.mux.Lock()
	if v, ok := a.c.Get(AccountKey{acct}); ok {
		return v.(*AccountInfo)
	}
	return nil
}

func (a *AcctCache) GetAcctList() []AccountInfo {
	var alist []AccountInfo
	for _, k := range a.c.Keys() {
		v, _ := a.c.Get(k)
		vp := v.(*AccountInfo)
		alist = append(alist, *vp)
	}
	return alist
}

func (a *AcctCache) GetAcctListOrg(orgId string) []AccountInfo {
	var alist []AccountInfo
	for _, k := range a.c.Keys() {
		v, _ := a.c.Get(k)
		vp := v.(*AccountInfo)
		if vp.OrgId == orgId {
			alist = append(alist, *vp)
		}
	}
	return alist
}

func (a *AcctCache) GetAcctListRole(orgId, roleId string) []AccountInfo {
	var alist []AccountInfo
	for _, k := range a.c.Keys() {
		v, _ := a.c.Get(k)
		vp := v.(*AccountInfo)
		if vp.OrgId == orgId && vp.RoleId == roleId {
			alist = append(alist, *vp)
		}
	}
	return alist
}

func (r *RoleCache) UpsertRole(orgId string, role string, voter bool, access AccessType, active bool) {
	defer r.mux.Unlock()
	r.mux.Lock()
	key := RoleKey{orgId, role}
	r.c.Add(key, &RoleInfo{orgId, role, voter, access, active})

}

func (r *RoleCache) GetRole(orgId string, roleId string) *RoleInfo {
	defer r.mux.Unlock()
	r.mux.Lock()
	key := RoleKey{OrgId: orgId, RoleId: roleId}
	if ent, ok := r.c.Get(key); ok {
		return ent.(*RoleInfo)
	}
	return nil
}

func (o *RoleCache) GetRoleList() []RoleInfo {
	var olist []RoleInfo
	for _, k := range o.c.Keys() {
		v, _ := o.c.Get(k)
		vp := v.(*RoleInfo)
		olist = append(olist, *vp)
	}
	return olist
}

// Returns the access type for an account. If not found returns
// default access
func GetAcctAccess(acctId common.Address) AccessType {
	if a := AcctInfoMap.GetAccount(acctId); a != nil {
		o := OrgInfoMap.GetOrg(a.OrgId)
		r := RoleInfoMap.GetRole(a.OrgId, a.RoleId)
		if o != nil && r != nil {
			if o.Status == OrgApproved && r.Active {
				return r.Access
			}
		}
	}
	return DefaultAccess
}

// Adds org key details to cache
func AddOrgKey(orgId string, key string) {
	if OrgKeyMap.Len() != 0 {
		if val, ok := OrgKeyMap.Get(orgId); ok {
			orgKeyLock.Lock()
			defer orgKeyLock.Unlock()
			// Org record exists. Append the key only
			vo := val.(*OrgStruct)
			vo.Keys = append(vo.Keys, key)
			return
		}
	}
	OrgKeyMap.Add(orgId, &OrgStruct{OrgId: orgId, Keys: []string{key}})
}

// deletes org key details from cache
func DeleteOrgKey(orgId string, key string) {
	if val, ok := OrgKeyMap.Get(orgId); ok {
		orgKeyLock.Lock()
		defer orgKeyLock.Unlock()
		vo := val.(*OrgStruct)
		for i, keyVal := range vo.Keys {
			if keyVal == key {
				vo.Keys = append(vo.Keys[:i], vo.Keys[i+1:]...)
				break
			}
		}
	}
}

// Givens a orgid returns the linked keys for the org
func ResolvePrivateForKeys(orgId string) []string {
	var keys []string
	if val, ok := OrgKeyMap.Get(orgId); ok {
		vo := val.(*OrgStruct)
		if len(vo.Keys) > 0 {
			keys = vo.Keys
		} else {
			keys = append(keys, orgId)
		}
		return keys
	}
	keys = append(keys, orgId)
	return keys
}<|MERGE_RESOLUTION|>--- conflicted
+++ resolved
@@ -77,16 +77,10 @@
 }
 
 type OrgDetailInfo struct {
-<<<<<<< HEAD
 	NodeList []NodeInfo    `json:"nodeList"`
 	RoleList []RoleInfo    `json:"roleList"`
 	AcctList []AccountInfo `json:"acctList"`
-=======
-	NodeList   []NodeInfo
-	RoleList   []RoleInfo
-	AcctList   []AccountInfo
-	SubOrgList []string
->>>>>>> 115842db
+	SubOrgList []string    `json:"subOrgList"`
 }
 
 type OrgStruct struct {
