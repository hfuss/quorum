// Copyright 2015 The go-ethereum Authors
// This file is part of the go-ethereum library.
//
// The go-ethereum library is free software: you can redistribute it and/or modify
// it under the terms of the GNU Lesser General Public License as published by
// the Free Software Foundation, either version 3 of the License, or
// (at your option) any later version.
//
// The go-ethereum library is distributed in the hope that it will be useful,
// but WITHOUT ANY WARRANTY; without even the implied warranty of
// MERCHANTABILITY or FITNESS FOR A PARTICULAR PURPOSE. See the
// GNU Lesser General Public License for more details.
//
// You should have received a copy of the GNU Lesser General Public License
// along with the go-ethereum library. If not, see <http://www.gnu.org/licenses/>.

package vm

import (
	"errors"
	"fmt"
	"math/big"

	"github.com/ethereum/go-ethereum/common"
	"github.com/ethereum/go-ethereum/common/math"
	"github.com/ethereum/go-ethereum/core/types"
	"github.com/ethereum/go-ethereum/crypto"
	"github.com/ethereum/go-ethereum/params"
)

var (
	bigZero                  = new(big.Int)
	tt255                    = math.BigPow(2, 255)
	errWriteProtection       = errors.New("evm: write protection")
	errReturnDataOutOfBounds = errors.New("evm: return data out of bounds")
	errExecutionReverted     = errors.New("evm: execution reverted")
	errMaxCodeSizeExceeded   = errors.New("evm: max code size exceeded")
)

func opAdd(pc *uint64, interpreter *EVMInterpreter, contract *Contract, memory *Memory, stack *Stack) ([]byte, error) {
	x, y := stack.pop(), stack.peek()
	math.U256(y.Add(x, y))

	interpreter.intPool.put(x)
	return nil, nil
}

func opSub(pc *uint64, interpreter *EVMInterpreter, contract *Contract, memory *Memory, stack *Stack) ([]byte, error) {
	x, y := stack.pop(), stack.peek()
	math.U256(y.Sub(x, y))

	interpreter.intPool.put(x)
	return nil, nil
}

func opMul(pc *uint64, interpreter *EVMInterpreter, contract *Contract, memory *Memory, stack *Stack) ([]byte, error) {
	x, y := stack.pop(), stack.pop()
	stack.push(math.U256(x.Mul(x, y)))

	interpreter.intPool.put(y)

	return nil, nil
}

func opDiv(pc *uint64, interpreter *EVMInterpreter, contract *Contract, memory *Memory, stack *Stack) ([]byte, error) {
	x, y := stack.pop(), stack.peek()
	if y.Sign() != 0 {
		math.U256(y.Div(x, y))
	} else {
		y.SetUint64(0)
	}
	interpreter.intPool.put(x)
	return nil, nil
}

func opSdiv(pc *uint64, interpreter *EVMInterpreter, contract *Contract, memory *Memory, stack *Stack) ([]byte, error) {
	x, y := math.S256(stack.pop()), math.S256(stack.pop())
	res := interpreter.intPool.getZero()

	if y.Sign() == 0 || x.Sign() == 0 {
		stack.push(res)
	} else {
		if x.Sign() != y.Sign() {
			res.Div(x.Abs(x), y.Abs(y))
			res.Neg(res)
		} else {
			res.Div(x.Abs(x), y.Abs(y))
		}
		stack.push(math.U256(res))
	}
	interpreter.intPool.put(x, y)
	return nil, nil
}

func opMod(pc *uint64, interpreter *EVMInterpreter, contract *Contract, memory *Memory, stack *Stack) ([]byte, error) {
	x, y := stack.pop(), stack.pop()
	if y.Sign() == 0 {
		stack.push(x.SetUint64(0))
	} else {
		stack.push(math.U256(x.Mod(x, y)))
	}
	interpreter.intPool.put(y)
	return nil, nil
}

func opSmod(pc *uint64, interpreter *EVMInterpreter, contract *Contract, memory *Memory, stack *Stack) ([]byte, error) {
	x, y := math.S256(stack.pop()), math.S256(stack.pop())
	res := interpreter.intPool.getZero()

	if y.Sign() == 0 {
		stack.push(res)
	} else {
		if x.Sign() < 0 {
			res.Mod(x.Abs(x), y.Abs(y))
			res.Neg(res)
		} else {
			res.Mod(x.Abs(x), y.Abs(y))
		}
		stack.push(math.U256(res))
	}
	interpreter.intPool.put(x, y)
	return nil, nil
}

func opExp(pc *uint64, interpreter *EVMInterpreter, contract *Contract, memory *Memory, stack *Stack) ([]byte, error) {
	base, exponent := stack.pop(), stack.pop()
	stack.push(math.Exp(base, exponent))

	interpreter.intPool.put(base, exponent)

	return nil, nil
}

func opSignExtend(pc *uint64, interpreter *EVMInterpreter, contract *Contract, memory *Memory, stack *Stack) ([]byte, error) {
	back := stack.pop()
	if back.Cmp(big.NewInt(31)) < 0 {
		bit := uint(back.Uint64()*8 + 7)
		num := stack.pop()
		mask := back.Lsh(common.Big1, bit)
		mask.Sub(mask, common.Big1)
		if num.Bit(int(bit)) > 0 {
			num.Or(num, mask.Not(mask))
		} else {
			num.And(num, mask)
		}

		stack.push(math.U256(num))
	}

	interpreter.intPool.put(back)
	return nil, nil
}

func opNot(pc *uint64, interpreter *EVMInterpreter, contract *Contract, memory *Memory, stack *Stack) ([]byte, error) {
	x := stack.peek()
	math.U256(x.Not(x))
	return nil, nil
}

func opLt(pc *uint64, interpreter *EVMInterpreter, contract *Contract, memory *Memory, stack *Stack) ([]byte, error) {
	x, y := stack.pop(), stack.peek()
	if x.Cmp(y) < 0 {
		y.SetUint64(1)
	} else {
		y.SetUint64(0)
	}
	interpreter.intPool.put(x)
	return nil, nil
}

func opGt(pc *uint64, interpreter *EVMInterpreter, contract *Contract, memory *Memory, stack *Stack) ([]byte, error) {
	x, y := stack.pop(), stack.peek()
	if x.Cmp(y) > 0 {
		y.SetUint64(1)
	} else {
		y.SetUint64(0)
	}
	interpreter.intPool.put(x)
	return nil, nil
}

func opSlt(pc *uint64, interpreter *EVMInterpreter, contract *Contract, memory *Memory, stack *Stack) ([]byte, error) {
	x, y := stack.pop(), stack.peek()

	xSign := x.Cmp(tt255)
	ySign := y.Cmp(tt255)

	switch {
	case xSign >= 0 && ySign < 0:
		y.SetUint64(1)

	case xSign < 0 && ySign >= 0:
		y.SetUint64(0)

	default:
		if x.Cmp(y) < 0 {
			y.SetUint64(1)
		} else {
			y.SetUint64(0)
		}
	}
	interpreter.intPool.put(x)
	return nil, nil
}

func opSgt(pc *uint64, interpreter *EVMInterpreter, contract *Contract, memory *Memory, stack *Stack) ([]byte, error) {
	x, y := stack.pop(), stack.peek()

	xSign := x.Cmp(tt255)
	ySign := y.Cmp(tt255)

	switch {
	case xSign >= 0 && ySign < 0:
		y.SetUint64(0)

	case xSign < 0 && ySign >= 0:
		y.SetUint64(1)

	default:
		if x.Cmp(y) > 0 {
			y.SetUint64(1)
		} else {
			y.SetUint64(0)
		}
	}
	interpreter.intPool.put(x)
	return nil, nil
}

func opEq(pc *uint64, interpreter *EVMInterpreter, contract *Contract, memory *Memory, stack *Stack) ([]byte, error) {
	x, y := stack.pop(), stack.peek()
	if x.Cmp(y) == 0 {
		y.SetUint64(1)
	} else {
		y.SetUint64(0)
	}
	interpreter.intPool.put(x)
	return nil, nil
}

func opIszero(pc *uint64, interpreter *EVMInterpreter, contract *Contract, memory *Memory, stack *Stack) ([]byte, error) {
	x := stack.peek()
	if x.Sign() > 0 {
		x.SetUint64(0)
	} else {
		x.SetUint64(1)
	}
	return nil, nil
}

func opAnd(pc *uint64, interpreter *EVMInterpreter, contract *Contract, memory *Memory, stack *Stack) ([]byte, error) {
	x, y := stack.pop(), stack.pop()
	stack.push(x.And(x, y))

	interpreter.intPool.put(y)
	return nil, nil
}

func opOr(pc *uint64, interpreter *EVMInterpreter, contract *Contract, memory *Memory, stack *Stack) ([]byte, error) {
	x, y := stack.pop(), stack.peek()
	y.Or(x, y)

	interpreter.intPool.put(x)
	return nil, nil
}

func opXor(pc *uint64, interpreter *EVMInterpreter, contract *Contract, memory *Memory, stack *Stack) ([]byte, error) {
	x, y := stack.pop(), stack.peek()
	y.Xor(x, y)

	interpreter.intPool.put(x)
	return nil, nil
}

func opByte(pc *uint64, interpreter *EVMInterpreter, contract *Contract, memory *Memory, stack *Stack) ([]byte, error) {
	th, val := stack.pop(), stack.peek()
	if th.Cmp(common.Big32) < 0 {
		b := math.Byte(val, 32, int(th.Int64()))
		val.SetUint64(uint64(b))
	} else {
		val.SetUint64(0)
	}
	interpreter.intPool.put(th)
	return nil, nil
}

func opAddmod(pc *uint64, interpreter *EVMInterpreter, contract *Contract, memory *Memory, stack *Stack) ([]byte, error) {
	x, y, z := stack.pop(), stack.pop(), stack.pop()
	if z.Cmp(bigZero) > 0 {
		x.Add(x, y)
		x.Mod(x, z)
		stack.push(math.U256(x))
	} else {
		stack.push(x.SetUint64(0))
	}
	interpreter.intPool.put(y, z)
	return nil, nil
}

func opMulmod(pc *uint64, interpreter *EVMInterpreter, contract *Contract, memory *Memory, stack *Stack) ([]byte, error) {
	x, y, z := stack.pop(), stack.pop(), stack.pop()
	if z.Cmp(bigZero) > 0 {
		x.Mul(x, y)
		x.Mod(x, z)
		stack.push(math.U256(x))
	} else {
		stack.push(x.SetUint64(0))
	}
	interpreter.intPool.put(y, z)
	return nil, nil
}

// opSHL implements Shift Left
// The SHL instruction (shift left) pops 2 values from the stack, first arg1 and then arg2,
// and pushes on the stack arg2 shifted to the left by arg1 number of bits.
func opSHL(pc *uint64, interpreter *EVMInterpreter, contract *Contract, memory *Memory, stack *Stack) ([]byte, error) {
	// Note, second operand is left in the stack; accumulate result into it, and no need to push it afterwards
	shift, value := math.U256(stack.pop()), math.U256(stack.peek())
	defer interpreter.intPool.put(shift) // First operand back into the pool

	if shift.Cmp(common.Big256) >= 0 {
		value.SetUint64(0)
		return nil, nil
	}
	n := uint(shift.Uint64())
	math.U256(value.Lsh(value, n))

	return nil, nil
}

// opSHR implements Logical Shift Right
// The SHR instruction (logical shift right) pops 2 values from the stack, first arg1 and then arg2,
// and pushes on the stack arg2 shifted to the right by arg1 number of bits with zero fill.
func opSHR(pc *uint64, interpreter *EVMInterpreter, contract *Contract, memory *Memory, stack *Stack) ([]byte, error) {
	// Note, second operand is left in the stack; accumulate result into it, and no need to push it afterwards
	shift, value := math.U256(stack.pop()), math.U256(stack.peek())
	defer interpreter.intPool.put(shift) // First operand back into the pool

	if shift.Cmp(common.Big256) >= 0 {
		value.SetUint64(0)
		return nil, nil
	}
	n := uint(shift.Uint64())
	math.U256(value.Rsh(value, n))

	return nil, nil
}

// opSAR implements Arithmetic Shift Right
// The SAR instruction (arithmetic shift right) pops 2 values from the stack, first arg1 and then arg2,
// and pushes on the stack arg2 shifted to the right by arg1 number of bits with sign extension.
func opSAR(pc *uint64, interpreter *EVMInterpreter, contract *Contract, memory *Memory, stack *Stack) ([]byte, error) {
	// Note, S256 returns (potentially) a new bigint, so we're popping, not peeking this one
	shift, value := math.U256(stack.pop()), math.S256(stack.pop())
	defer interpreter.intPool.put(shift) // First operand back into the pool

	if shift.Cmp(common.Big256) >= 0 {
		if value.Sign() >= 0 {
			value.SetUint64(0)
		} else {
			value.SetInt64(-1)
		}
		stack.push(math.U256(value))
		return nil, nil
	}
	n := uint(shift.Uint64())
	value.Rsh(value, n)
	stack.push(math.U256(value))

	return nil, nil
}

func opSha3(pc *uint64, interpreter *EVMInterpreter, contract *Contract, memory *Memory, stack *Stack) ([]byte, error) {
	offset, size := stack.pop(), stack.pop()
	data := memory.Get(offset.Int64(), size.Int64())
	hash := crypto.Keccak256(data)
	evm := interpreter.evm

	if evm.vmConfig.EnablePreimageRecording {
		evm.StateDB.AddPreimage(common.BytesToHash(hash), data)
	}
	stack.push(interpreter.intPool.get().SetBytes(hash))

	interpreter.intPool.put(offset, size)
	return nil, nil
}

func opAddress(pc *uint64, interpreter *EVMInterpreter, contract *Contract, memory *Memory, stack *Stack) ([]byte, error) {
	stack.push(contract.Address().Big())
	return nil, nil
}

func opBalance(pc *uint64, interpreter *EVMInterpreter, contract *Contract, memory *Memory, stack *Stack) ([]byte, error) {
	slot := stack.peek()
<<<<<<< HEAD
	slot.Set(interpreter.evm.StateDB.GetBalance(common.BigToAddress(slot)))
=======
	addr := common.BigToAddress(slot)
	// Quorum: get public/private state db based on addr
	balance := getDualState(evm, addr).GetBalance(addr)
	slot.Set(balance)
>>>>>>> 8c4aea54
	return nil, nil
}

func opOrigin(pc *uint64, interpreter *EVMInterpreter, contract *Contract, memory *Memory, stack *Stack) ([]byte, error) {
	stack.push(interpreter.evm.Origin.Big())
	return nil, nil
}

func opCaller(pc *uint64, interpreter *EVMInterpreter, contract *Contract, memory *Memory, stack *Stack) ([]byte, error) {
	stack.push(contract.Caller().Big())
	return nil, nil
}

func opCallValue(pc *uint64, interpreter *EVMInterpreter, contract *Contract, memory *Memory, stack *Stack) ([]byte, error) {
	stack.push(interpreter.intPool.get().Set(contract.value))
	return nil, nil
}

func opCallDataLoad(pc *uint64, interpreter *EVMInterpreter, contract *Contract, memory *Memory, stack *Stack) ([]byte, error) {
	stack.push(interpreter.intPool.get().SetBytes(getDataBig(contract.Input, stack.pop(), big32)))
	return nil, nil
}

func opCallDataSize(pc *uint64, interpreter *EVMInterpreter, contract *Contract, memory *Memory, stack *Stack) ([]byte, error) {
	stack.push(interpreter.intPool.get().SetInt64(int64(len(contract.Input))))
	return nil, nil
}

func opCallDataCopy(pc *uint64, interpreter *EVMInterpreter, contract *Contract, memory *Memory, stack *Stack) ([]byte, error) {
	var (
		memOffset  = stack.pop()
		dataOffset = stack.pop()
		length     = stack.pop()
	)
	memory.Set(memOffset.Uint64(), length.Uint64(), getDataBig(contract.Input, dataOffset, length))

	interpreter.intPool.put(memOffset, dataOffset, length)
	return nil, nil
}

func opReturnDataSize(pc *uint64, interpreter *EVMInterpreter, contract *Contract, memory *Memory, stack *Stack) ([]byte, error) {
	stack.push(interpreter.intPool.get().SetUint64(uint64(len(interpreter.returnData))))
	return nil, nil
}

func opReturnDataCopy(pc *uint64, interpreter *EVMInterpreter, contract *Contract, memory *Memory, stack *Stack) ([]byte, error) {
	var (
		memOffset  = stack.pop()
		dataOffset = stack.pop()
		length     = stack.pop()

		end = interpreter.intPool.get().Add(dataOffset, length)
	)
	defer interpreter.intPool.put(memOffset, dataOffset, length, end)

	if end.BitLen() > 64 || uint64(len(interpreter.returnData)) < end.Uint64() {
		return nil, errReturnDataOutOfBounds
	}
	memory.Set(memOffset.Uint64(), length.Uint64(), interpreter.returnData[dataOffset.Uint64():end.Uint64()])

	return nil, nil
}

func opExtCodeSize(pc *uint64, interpreter *EVMInterpreter, contract *Contract, memory *Memory, stack *Stack) ([]byte, error) {
	slot := stack.peek()
<<<<<<< HEAD
	slot.SetUint64(uint64(interpreter.evm.StateDB.GetCodeSize(common.BigToAddress(slot))))
=======
	addr := common.BigToAddress(slot)
	// Quorum: get public/private state db based on addr
	slot.SetUint64(uint64(getDualState(evm, addr).GetCodeSize(addr)))
>>>>>>> 8c4aea54

	return nil, nil
}

func opCodeSize(pc *uint64, interpreter *EVMInterpreter, contract *Contract, memory *Memory, stack *Stack) ([]byte, error) {
	l := interpreter.intPool.get().SetInt64(int64(len(contract.Code)))
	stack.push(l)

	return nil, nil
}

func opCodeCopy(pc *uint64, interpreter *EVMInterpreter, contract *Contract, memory *Memory, stack *Stack) ([]byte, error) {
	var (
		memOffset  = stack.pop()
		codeOffset = stack.pop()
		length     = stack.pop()
	)
	codeCopy := getDataBig(contract.Code, codeOffset, length)
	memory.Set(memOffset.Uint64(), length.Uint64(), codeCopy)

	interpreter.intPool.put(memOffset, codeOffset, length)
	return nil, nil
}

func opExtCodeCopy(pc *uint64, interpreter *EVMInterpreter, contract *Contract, memory *Memory, stack *Stack) ([]byte, error) {
	var (
		addr       = common.BigToAddress(stack.pop())
		memOffset  = stack.pop()
		codeOffset = stack.pop()
		length     = stack.pop()
	)
<<<<<<< HEAD
	codeCopy := getDataBig(interpreter.evm.StateDB.GetCode(addr), codeOffset, length)
=======
	// Quorum: get public/private state db based on addr
	codeCopy := getDataBig(getDualState(evm, addr).GetCode(addr), codeOffset, length)
>>>>>>> 8c4aea54
	memory.Set(memOffset.Uint64(), length.Uint64(), codeCopy)

	interpreter.intPool.put(memOffset, codeOffset, length)
	return nil, nil
}

// opExtCodeHash returns the code hash of a specified account.
// There are several cases when the function is called, while we can relay everything
// to `state.GetCodeHash` function to ensure the correctness.
//   (1) Caller tries to get the code hash of a normal contract account, state
// should return the relative code hash and set it as the result.
//
//   (2) Caller tries to get the code hash of a non-existent account, state should
// return common.Hash{} and zero will be set as the result.
//
//   (3) Caller tries to get the code hash for an account without contract code,
// state should return emptyCodeHash(0xc5d246...) as the result.
//
//   (4) Caller tries to get the code hash of a precompiled account, the result
// should be zero or emptyCodeHash.
//
// It is worth noting that in order to avoid unnecessary create and clean,
// all precompile accounts on mainnet have been transferred 1 wei, so the return
// here should be emptyCodeHash.
// If the precompile account is not transferred any amount on a private or
// customized chain, the return value will be zero.
//
//   (5) Caller tries to get the code hash for an account which is marked as suicided
// in the current transaction, the code hash of this account should be returned.
//
//   (6) Caller tries to get the code hash for an account which is marked as deleted,
// this account should be regarded as a non-existent account and zero should be returned.
func opExtCodeHash(pc *uint64, interpreter *EVMInterpreter, contract *Contract, memory *Memory, stack *Stack) ([]byte, error) {
	slot := stack.peek()
	slot.SetBytes(interpreter.evm.StateDB.GetCodeHash(common.BigToAddress(slot)).Bytes())
	return nil, nil
}

func opGasprice(pc *uint64, interpreter *EVMInterpreter, contract *Contract, memory *Memory, stack *Stack) ([]byte, error) {
	stack.push(interpreter.intPool.get().Set(interpreter.evm.GasPrice))
	return nil, nil
}

func opBlockhash(pc *uint64, interpreter *EVMInterpreter, contract *Contract, memory *Memory, stack *Stack) ([]byte, error) {
	num := stack.pop()

	n := interpreter.intPool.get().Sub(interpreter.evm.BlockNumber, common.Big257)
	if num.Cmp(n) > 0 && num.Cmp(interpreter.evm.BlockNumber) < 0 {
		stack.push(interpreter.evm.GetHash(num.Uint64()).Big())
	} else {
		stack.push(interpreter.intPool.getZero())
	}
	interpreter.intPool.put(num, n)
	return nil, nil
}

func opCoinbase(pc *uint64, interpreter *EVMInterpreter, contract *Contract, memory *Memory, stack *Stack) ([]byte, error) {
	stack.push(interpreter.evm.Coinbase.Big())
	return nil, nil
}

func opTimestamp(pc *uint64, interpreter *EVMInterpreter, contract *Contract, memory *Memory, stack *Stack) ([]byte, error) {
	stack.push(math.U256(interpreter.intPool.get().Set(interpreter.evm.Time)))
	return nil, nil
}

func opNumber(pc *uint64, interpreter *EVMInterpreter, contract *Contract, memory *Memory, stack *Stack) ([]byte, error) {
	stack.push(math.U256(interpreter.intPool.get().Set(interpreter.evm.BlockNumber)))
	return nil, nil
}

func opDifficulty(pc *uint64, interpreter *EVMInterpreter, contract *Contract, memory *Memory, stack *Stack) ([]byte, error) {
	stack.push(math.U256(interpreter.intPool.get().Set(interpreter.evm.Difficulty)))
	return nil, nil
}

func opGasLimit(pc *uint64, interpreter *EVMInterpreter, contract *Contract, memory *Memory, stack *Stack) ([]byte, error) {
	stack.push(math.U256(interpreter.intPool.get().SetUint64(interpreter.evm.GasLimit)))
	return nil, nil
}

func opPop(pc *uint64, interpreter *EVMInterpreter, contract *Contract, memory *Memory, stack *Stack) ([]byte, error) {
	interpreter.intPool.put(stack.pop())
	return nil, nil
}

func opMload(pc *uint64, interpreter *EVMInterpreter, contract *Contract, memory *Memory, stack *Stack) ([]byte, error) {
	offset := stack.pop()
	val := interpreter.intPool.get().SetBytes(memory.Get(offset.Int64(), 32))
	stack.push(val)

	interpreter.intPool.put(offset)
	return nil, nil
}

func opMstore(pc *uint64, interpreter *EVMInterpreter, contract *Contract, memory *Memory, stack *Stack) ([]byte, error) {
	// pop value of the stack
	mStart, val := stack.pop(), stack.pop()
	memory.Set32(mStart.Uint64(), val)

	interpreter.intPool.put(mStart, val)
	return nil, nil
}

func opMstore8(pc *uint64, interpreter *EVMInterpreter, contract *Contract, memory *Memory, stack *Stack) ([]byte, error) {
	off, val := stack.pop().Int64(), stack.pop().Int64()
	memory.store[off] = byte(val & 0xff)

	return nil, nil
}

func opSload(pc *uint64, interpreter *EVMInterpreter, contract *Contract, memory *Memory, stack *Stack) ([]byte, error) {
	loc := stack.peek()
<<<<<<< HEAD
	val := interpreter.evm.StateDB.GetState(contract.Address(), common.BigToHash(loc))
=======
	// Quorum: get public/private state db based on addr
	val := getDualState(evm, contract.Address()).GetState(contract.Address(), common.BigToHash(loc))
>>>>>>> 8c4aea54
	loc.SetBytes(val.Bytes())
	return nil, nil
}

func opSstore(pc *uint64, interpreter *EVMInterpreter, contract *Contract, memory *Memory, stack *Stack) ([]byte, error) {
	loc := common.BigToHash(stack.pop())
	val := stack.pop()
<<<<<<< HEAD
	interpreter.evm.StateDB.SetState(contract.Address(), loc, common.BigToHash(val))
=======
	// Quorum: get public/private state db based on addr
	getDualState(evm, contract.Address()).SetState(contract.Address(), loc, common.BigToHash(val))
>>>>>>> 8c4aea54

	interpreter.intPool.put(val)
	return nil, nil
}

func opJump(pc *uint64, interpreter *EVMInterpreter, contract *Contract, memory *Memory, stack *Stack) ([]byte, error) {
	pos := stack.pop()
	if !contract.jumpdests.has(contract.CodeHash, contract.Code, pos) {
		nop := contract.GetOp(pos.Uint64())
		return nil, fmt.Errorf("invalid jump destination (%v) %v", nop, pos)
	}
	*pc = pos.Uint64()

	interpreter.intPool.put(pos)
	return nil, nil
}

func opJumpi(pc *uint64, interpreter *EVMInterpreter, contract *Contract, memory *Memory, stack *Stack) ([]byte, error) {
	pos, cond := stack.pop(), stack.pop()
	if cond.Sign() != 0 {
		if !contract.jumpdests.has(contract.CodeHash, contract.Code, pos) {
			nop := contract.GetOp(pos.Uint64())
			return nil, fmt.Errorf("invalid jump destination (%v) %v", nop, pos)
		}
		*pc = pos.Uint64()
	} else {
		*pc++
	}

	interpreter.intPool.put(pos, cond)
	return nil, nil
}

func opJumpdest(pc *uint64, interpreter *EVMInterpreter, contract *Contract, memory *Memory, stack *Stack) ([]byte, error) {
	return nil, nil
}

func opPc(pc *uint64, interpreter *EVMInterpreter, contract *Contract, memory *Memory, stack *Stack) ([]byte, error) {
	stack.push(interpreter.intPool.get().SetUint64(*pc))
	return nil, nil
}

func opMsize(pc *uint64, interpreter *EVMInterpreter, contract *Contract, memory *Memory, stack *Stack) ([]byte, error) {
	stack.push(interpreter.intPool.get().SetInt64(int64(memory.Len())))
	return nil, nil
}

func opGas(pc *uint64, interpreter *EVMInterpreter, contract *Contract, memory *Memory, stack *Stack) ([]byte, error) {
	stack.push(interpreter.intPool.get().SetUint64(contract.Gas))
	return nil, nil
}

func opCreate(pc *uint64, interpreter *EVMInterpreter, contract *Contract, memory *Memory, stack *Stack) ([]byte, error) {
	var (
		value        = stack.pop()
		offset, size = stack.pop(), stack.pop()
		input        = memory.Get(offset.Int64(), size.Int64())
		gas          = contract.Gas
	)
	if interpreter.evm.ChainConfig().IsEIP150(interpreter.evm.BlockNumber) {
		gas -= gas / 64
	}

	contract.UseGas(gas)
	res, addr, returnGas, suberr := interpreter.evm.Create(contract, input, gas, value)
	// Push item on the stack based on the returned error. If the ruleset is
	// homestead we must check for CodeStoreOutOfGasError (homestead only
	// rule) and treat as an error, if the ruleset is frontier we must
	// ignore this error and pretend the operation was successful.
	if interpreter.evm.ChainConfig().IsHomestead(interpreter.evm.BlockNumber) && suberr == ErrCodeStoreOutOfGas {
		stack.push(interpreter.intPool.getZero())
	} else if suberr != nil && suberr != ErrCodeStoreOutOfGas {
		stack.push(interpreter.intPool.getZero())
	} else {
		stack.push(addr.Big())
	}
	contract.Gas += returnGas
	interpreter.intPool.put(value, offset, size)

	if suberr == errExecutionReverted {
		return res, nil
	}
	return nil, nil
}

func opCreate2(pc *uint64, interpreter *EVMInterpreter, contract *Contract, memory *Memory, stack *Stack) ([]byte, error) {
	var (
		endowment    = stack.pop()
		offset, size = stack.pop(), stack.pop()
		salt         = stack.pop()
		input        = memory.Get(offset.Int64(), size.Int64())
		gas          = contract.Gas
	)

	// Apply EIP150
	gas -= gas / 64
	contract.UseGas(gas)
	res, addr, returnGas, suberr := interpreter.evm.Create2(contract, input, gas, endowment, salt)
	// Push item on the stack based on the returned error.
	if suberr != nil {
		stack.push(interpreter.intPool.getZero())
	} else {
		stack.push(addr.Big())
	}
	contract.Gas += returnGas
	interpreter.intPool.put(endowment, offset, size, salt)

	if suberr == errExecutionReverted {
		return res, nil
	}
	return nil, nil
}

func opCall(pc *uint64, interpreter *EVMInterpreter, contract *Contract, memory *Memory, stack *Stack) ([]byte, error) {
	// Pop gas. The actual gas in in interpreter.evm.callGasTemp.
	interpreter.intPool.put(stack.pop())
	gas := interpreter.evm.callGasTemp
	// Pop other call parameters.
	addr, value, inOffset, inSize, retOffset, retSize := stack.pop(), stack.pop(), stack.pop(), stack.pop(), stack.pop(), stack.pop()
	toAddr := common.BigToAddress(addr)
	value = math.U256(value)
	// Get the arguments from the memory.
	args := memory.Get(inOffset.Int64(), inSize.Int64())

	if value.Sign() != 0 {
		gas += params.CallStipend
	}
	ret, returnGas, err := interpreter.evm.Call(contract, toAddr, args, gas, value)
	if err != nil {
		stack.push(interpreter.intPool.getZero())
	} else {
		stack.push(interpreter.intPool.get().SetUint64(1))
	}
	if err == nil || err == errExecutionReverted {
		memory.Set(retOffset.Uint64(), retSize.Uint64(), ret)
	}
	contract.Gas += returnGas

	interpreter.intPool.put(addr, value, inOffset, inSize, retOffset, retSize)
	return ret, nil
}

func opCallCode(pc *uint64, interpreter *EVMInterpreter, contract *Contract, memory *Memory, stack *Stack) ([]byte, error) {
	// Pop gas. The actual gas is in interpreter.evm.callGasTemp.
	interpreter.intPool.put(stack.pop())
	gas := interpreter.evm.callGasTemp
	// Pop other call parameters.
	addr, value, inOffset, inSize, retOffset, retSize := stack.pop(), stack.pop(), stack.pop(), stack.pop(), stack.pop(), stack.pop()
	toAddr := common.BigToAddress(addr)
	value = math.U256(value)
	// Get arguments from the memory.
	args := memory.Get(inOffset.Int64(), inSize.Int64())

	if value.Sign() != 0 {
		gas += params.CallStipend
	}
	ret, returnGas, err := interpreter.evm.CallCode(contract, toAddr, args, gas, value)
	if err != nil {
		stack.push(interpreter.intPool.getZero())
	} else {
		stack.push(interpreter.intPool.get().SetUint64(1))
	}
	if err == nil || err == errExecutionReverted {
		memory.Set(retOffset.Uint64(), retSize.Uint64(), ret)
	}
	contract.Gas += returnGas

	interpreter.intPool.put(addr, value, inOffset, inSize, retOffset, retSize)
	return ret, nil
}

func opDelegateCall(pc *uint64, interpreter *EVMInterpreter, contract *Contract, memory *Memory, stack *Stack) ([]byte, error) {
	// Pop gas. The actual gas is in interpreter.evm.callGasTemp.
	interpreter.intPool.put(stack.pop())
	gas := interpreter.evm.callGasTemp
	// Pop other call parameters.
	addr, inOffset, inSize, retOffset, retSize := stack.pop(), stack.pop(), stack.pop(), stack.pop(), stack.pop()
	toAddr := common.BigToAddress(addr)
	// Get arguments from the memory.
	args := memory.Get(inOffset.Int64(), inSize.Int64())

	ret, returnGas, err := interpreter.evm.DelegateCall(contract, toAddr, args, gas)
	if err != nil {
		stack.push(interpreter.intPool.getZero())
	} else {
		stack.push(interpreter.intPool.get().SetUint64(1))
	}
	if err == nil || err == errExecutionReverted {
		memory.Set(retOffset.Uint64(), retSize.Uint64(), ret)
	}
	contract.Gas += returnGas

	interpreter.intPool.put(addr, inOffset, inSize, retOffset, retSize)
	return ret, nil
}

func opStaticCall(pc *uint64, interpreter *EVMInterpreter, contract *Contract, memory *Memory, stack *Stack) ([]byte, error) {
	// Pop gas. The actual gas is in interpreter.evm.callGasTemp.
	interpreter.intPool.put(stack.pop())
	gas := interpreter.evm.callGasTemp
	// Pop other call parameters.
	addr, inOffset, inSize, retOffset, retSize := stack.pop(), stack.pop(), stack.pop(), stack.pop(), stack.pop()
	toAddr := common.BigToAddress(addr)
	// Get arguments from the memory.
	args := memory.Get(inOffset.Int64(), inSize.Int64())

	ret, returnGas, err := interpreter.evm.StaticCall(contract, toAddr, args, gas)
	if err != nil {
		stack.push(interpreter.intPool.getZero())
	} else {
		stack.push(interpreter.intPool.get().SetUint64(1))
	}
	if err == nil || err == errExecutionReverted {
		memory.Set(retOffset.Uint64(), retSize.Uint64(), ret)
	}
	contract.Gas += returnGas

	interpreter.intPool.put(addr, inOffset, inSize, retOffset, retSize)
	return ret, nil
}

func opReturn(pc *uint64, interpreter *EVMInterpreter, contract *Contract, memory *Memory, stack *Stack) ([]byte, error) {
	offset, size := stack.pop(), stack.pop()
	ret := memory.GetPtr(offset.Int64(), size.Int64())

	interpreter.intPool.put(offset, size)
	return ret, nil
}

func opRevert(pc *uint64, interpreter *EVMInterpreter, contract *Contract, memory *Memory, stack *Stack) ([]byte, error) {
	offset, size := stack.pop(), stack.pop()
	ret := memory.GetPtr(offset.Int64(), size.Int64())

	interpreter.intPool.put(offset, size)
	return ret, nil
}

func opStop(pc *uint64, interpreter *EVMInterpreter, contract *Contract, memory *Memory, stack *Stack) ([]byte, error) {
	return nil, nil
}

<<<<<<< HEAD
func opSuicide(pc *uint64, interpreter *EVMInterpreter, contract *Contract, memory *Memory, stack *Stack) ([]byte, error) {
	balance := interpreter.evm.StateDB.GetBalance(contract.Address())
	interpreter.evm.StateDB.AddBalance(common.BigToAddress(stack.pop()), balance)

	interpreter.evm.StateDB.Suicide(contract.Address())
=======
func opSuicide(pc *uint64, evm *EVM, contract *Contract, memory *Memory, stack *Stack) ([]byte, error) {
	// Quorum: get public/private state db based on addr
	db := getDualState(evm, contract.Address())
	balance := db.GetBalance(contract.Address())
	db.AddBalance(common.BigToAddress(stack.pop()), balance)

	db.Suicide(contract.Address())
>>>>>>> 8c4aea54
	return nil, nil
}

// following functions are used by the instruction jump  table

// make log instruction function
func makeLog(size int) executionFunc {
	return func(pc *uint64, interpreter *EVMInterpreter, contract *Contract, memory *Memory, stack *Stack) ([]byte, error) {
		topics := make([]common.Hash, size)
		mStart, mSize := stack.pop(), stack.pop()
		for i := 0; i < size; i++ {
			topics[i] = common.BigToHash(stack.pop())
		}

		d := memory.Get(mStart.Int64(), mSize.Int64())
		interpreter.evm.StateDB.AddLog(&types.Log{
			Address: contract.Address(),
			Topics:  topics,
			Data:    d,
			// This is a non-consensus field, but assigned here because
			// core/state doesn't know the current block number.
			BlockNumber: interpreter.evm.BlockNumber.Uint64(),
		})

		interpreter.intPool.put(mStart, mSize)
		return nil, nil
	}
}

// make push instruction function
func makePush(size uint64, pushByteSize int) executionFunc {
	return func(pc *uint64, interpreter *EVMInterpreter, contract *Contract, memory *Memory, stack *Stack) ([]byte, error) {
		codeLen := len(contract.Code)

		startMin := codeLen
		if int(*pc+1) < startMin {
			startMin = int(*pc + 1)
		}

		endMin := codeLen
		if startMin+pushByteSize < endMin {
			endMin = startMin + pushByteSize
		}

		integer := interpreter.intPool.get()
		stack.push(integer.SetBytes(common.RightPadBytes(contract.Code[startMin:endMin], pushByteSize)))

		*pc += size
		return nil, nil
	}
}

// make dup instruction function
func makeDup(size int64) executionFunc {
	return func(pc *uint64, interpreter *EVMInterpreter, contract *Contract, memory *Memory, stack *Stack) ([]byte, error) {
		stack.dup(interpreter.intPool, int(size))
		return nil, nil
	}
}

// make swap instruction function
func makeSwap(size int64) executionFunc {
	// switch n + 1 otherwise n would be swapped with n
	size++
	return func(pc *uint64, interpreter *EVMInterpreter, contract *Contract, memory *Memory, stack *Stack) ([]byte, error) {
		stack.swap(int(size))
		return nil, nil
	}
}<|MERGE_RESOLUTION|>--- conflicted
+++ resolved
@@ -392,14 +392,10 @@
 
 func opBalance(pc *uint64, interpreter *EVMInterpreter, contract *Contract, memory *Memory, stack *Stack) ([]byte, error) {
 	slot := stack.peek()
-<<<<<<< HEAD
-	slot.Set(interpreter.evm.StateDB.GetBalance(common.BigToAddress(slot)))
-=======
 	addr := common.BigToAddress(slot)
 	// Quorum: get public/private state db based on addr
-	balance := getDualState(evm, addr).GetBalance(addr)
+	balance := getDualState(interpreter.evm, addr).GetBalance(addr)
 	slot.Set(balance)
->>>>>>> 8c4aea54
 	return nil, nil
 }
 
@@ -465,13 +461,9 @@
 
 func opExtCodeSize(pc *uint64, interpreter *EVMInterpreter, contract *Contract, memory *Memory, stack *Stack) ([]byte, error) {
 	slot := stack.peek()
-<<<<<<< HEAD
-	slot.SetUint64(uint64(interpreter.evm.StateDB.GetCodeSize(common.BigToAddress(slot))))
-=======
 	addr := common.BigToAddress(slot)
 	// Quorum: get public/private state db based on addr
-	slot.SetUint64(uint64(getDualState(evm, addr).GetCodeSize(addr)))
->>>>>>> 8c4aea54
+	slot.SetUint64(uint64(getDualState(interpreter.evm, addr).GetCodeSize(addr)))
 
 	return nil, nil
 }
@@ -503,12 +495,8 @@
 		codeOffset = stack.pop()
 		length     = stack.pop()
 	)
-<<<<<<< HEAD
-	codeCopy := getDataBig(interpreter.evm.StateDB.GetCode(addr), codeOffset, length)
-=======
 	// Quorum: get public/private state db based on addr
-	codeCopy := getDataBig(getDualState(evm, addr).GetCode(addr), codeOffset, length)
->>>>>>> 8c4aea54
+	codeCopy := getDataBig(getDualState(interpreter.evm, addr).GetCode(addr), codeOffset, length)
 	memory.Set(memOffset.Uint64(), length.Uint64(), codeCopy)
 
 	interpreter.intPool.put(memOffset, codeOffset, length)
@@ -622,12 +610,8 @@
 
 func opSload(pc *uint64, interpreter *EVMInterpreter, contract *Contract, memory *Memory, stack *Stack) ([]byte, error) {
 	loc := stack.peek()
-<<<<<<< HEAD
-	val := interpreter.evm.StateDB.GetState(contract.Address(), common.BigToHash(loc))
-=======
 	// Quorum: get public/private state db based on addr
-	val := getDualState(evm, contract.Address()).GetState(contract.Address(), common.BigToHash(loc))
->>>>>>> 8c4aea54
+	val := getDualState(interpreter.evm, contract.Address()).GetState(contract.Address(), common.BigToHash(loc))
 	loc.SetBytes(val.Bytes())
 	return nil, nil
 }
@@ -635,12 +619,8 @@
 func opSstore(pc *uint64, interpreter *EVMInterpreter, contract *Contract, memory *Memory, stack *Stack) ([]byte, error) {
 	loc := common.BigToHash(stack.pop())
 	val := stack.pop()
-<<<<<<< HEAD
-	interpreter.evm.StateDB.SetState(contract.Address(), loc, common.BigToHash(val))
-=======
 	// Quorum: get public/private state db based on addr
-	getDualState(evm, contract.Address()).SetState(contract.Address(), loc, common.BigToHash(val))
->>>>>>> 8c4aea54
+	getDualState(interpreter.evm, contract.Address()).SetState(contract.Address(), loc, common.BigToHash(val))
 
 	interpreter.intPool.put(val)
 	return nil, nil
@@ -882,21 +862,13 @@
 	return nil, nil
 }
 
-<<<<<<< HEAD
 func opSuicide(pc *uint64, interpreter *EVMInterpreter, contract *Contract, memory *Memory, stack *Stack) ([]byte, error) {
-	balance := interpreter.evm.StateDB.GetBalance(contract.Address())
-	interpreter.evm.StateDB.AddBalance(common.BigToAddress(stack.pop()), balance)
-
-	interpreter.evm.StateDB.Suicide(contract.Address())
-=======
-func opSuicide(pc *uint64, evm *EVM, contract *Contract, memory *Memory, stack *Stack) ([]byte, error) {
 	// Quorum: get public/private state db based on addr
-	db := getDualState(evm, contract.Address())
+	db := getDualState(interpreter.evm, contract.Address())
 	balance := db.GetBalance(contract.Address())
 	db.AddBalance(common.BigToAddress(stack.pop()), balance)
 
 	db.Suicide(contract.Address())
->>>>>>> 8c4aea54
 	return nil, nil
 }
 
