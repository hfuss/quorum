--- conflicted
+++ resolved
@@ -249,11 +249,7 @@
 		return fmt.Errorf("gasUsed: want: %d have: %d", h.GasUsed, h2.GasUsed)
 	}
 	if h.Timestamp != h2.Time {
-<<<<<<< HEAD
-		return fmt.Errorf("Timestamp: want: %v have: %v", h.Timestamp, h2.Time)
-=======
 		return fmt.Errorf("timestamp: want: %v have: %v", h.Timestamp, h2.Time)
->>>>>>> d62e9b28
 	}
 	return nil
 }
