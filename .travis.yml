language: go
go_import_path: github.com/ethereum/go-ethereum
sudo: false
jobs:
  include:
<<<<<<< HEAD
    # This builder only tests code linters on latest version of Go
=======
        # This builder only tests code linters on latest version of Go
>>>>>>> d62e9b28
    - stage: lint
      os: linux
      dist: xenial
      go: 1.13.x
      env:
        - lint
      git:
        submodules: false # avoid cloning ethereum/tests
      script:
        - go run build/ci.go lint

    - stage: build
      os: linux
      dist: xenial
      go: 1.11.x
      env:
        - GO111MODULE=on
      script:
        - go run build/ci.go install
        - go run build/ci.go test -coverage $TEST_PACKAGES

    - stage: build
      os: linux
      dist: xenial
      go: 1.12.x
<<<<<<< HEAD
=======
      env:
        - GO111MODULE=on
>>>>>>> d62e9b28
      script:
        - go run build/ci.go install
        - go run build/ci.go test -coverage $TEST_PACKAGES

    # These are the latest Go versions.
    - stage: build
      os: linux
<<<<<<< HEAD
=======
      arch: amd64
>>>>>>> d62e9b28
      dist: xenial
      go: 1.13.x
      script:
        - go run build/ci.go install
        - go run build/ci.go test -coverage $TEST_PACKAGES

    - stage: build
<<<<<<< HEAD
=======
      if: type = pull_request
      os: linux
      arch: arm64
      dist: xenial
      go: 1.13.x
      script:
        - go run build/ci.go install
        - go run build/ci.go test -coverage $TEST_PACKAGES

    - stage: build
>>>>>>> d62e9b28
      os: osx
      go: 1.13.x
      script:
        - echo "Increase the maximum number of open file descriptors on macOS"
        - NOFILE=20480
        - sudo sysctl -w kern.maxfiles=$NOFILE
        - sudo sysctl -w kern.maxfilesperproc=$NOFILE
        - sudo launchctl limit maxfiles $NOFILE $NOFILE
        - sudo launchctl limit maxfiles
        - ulimit -S -n $NOFILE
        - ulimit -n
        - unset -f cd # workaround for https://github.com/travis-ci/travis-ci/issues/8703
        - go run build/ci.go install
        - go run build/ci.go test -coverage $TEST_PACKAGES

    # This builder does the Ubuntu PPA upload
    - stage: build
      if: type = push
      os: linux
      dist: xenial
      go: 1.13.x
      env:
        - ubuntu-ppa
      git:
        submodules: false # avoid cloning ethereum/tests
      addons:
        apt:
          packages:
            - devscripts
            - debhelper
            - dput
            - fakeroot
            - python-bzrlib
            - python-paramiko
<<<<<<< HEAD
      cache:
        directories:
          - $HOME/.gobundle
      script:
        - echo '|1|7SiYPr9xl3uctzovOTj4gMwAC1M=|t6ReES75Bo/PxlOPJ6/GsGbTrM0= ssh-rsa AAAAB3NzaC1yc2EAAAABIwAAAQEA0aKz5UTUndYgIGG7dQBV+HaeuEZJ2xPHo2DS2iSKvUL4xNMSAY4UguNW+pX56nAQmZKIZZ8MaEvSj6zMEDiq6HFfn5JcTlM80UwlnyKe8B8p7Nk06PPQLrnmQt5fh0HmEcZx+JU9TZsfCHPnX7MNz4ELfZE6cFsclClrKim3BHUIGq//t93DllB+h4O9LHjEUsQ1Sr63irDLSutkLJD6RXchjROXkNirlcNVHH/jwLWR5RcYilNX7S5bIkK8NlWPjsn/8Ua5O7I9/YoE97PpO6i73DTGLh5H9JN/SITwCKBkgSDWUt61uPK3Y11Gty7o2lWsBjhBUm2Y38CBsoGmBw==' >> ~/.ssh/known_hosts
        - go run build/ci.go debsrc -upload ethereum/ethereum -sftp-user geth-ci -signer "Go Ethereum Linux Builder <geth-ci@ethereum.org>" -goversion 1.13.4 -gohash 95dbeab442ee2746b9acf0934c8e2fc26414a0565c008631b04addb8c02e7624 -gobundle $HOME/.gobundle/go.tar.gz
=======
      script:
        - echo '|1|7SiYPr9xl3uctzovOTj4gMwAC1M=|t6ReES75Bo/PxlOPJ6/GsGbTrM0= ssh-rsa AAAAB3NzaC1yc2EAAAABIwAAAQEA0aKz5UTUndYgIGG7dQBV+HaeuEZJ2xPHo2DS2iSKvUL4xNMSAY4UguNW+pX56nAQmZKIZZ8MaEvSj6zMEDiq6HFfn5JcTlM80UwlnyKe8B8p7Nk06PPQLrnmQt5fh0HmEcZx+JU9TZsfCHPnX7MNz4ELfZE6cFsclClrKim3BHUIGq//t93DllB+h4O9LHjEUsQ1Sr63irDLSutkLJD6RXchjROXkNirlcNVHH/jwLWR5RcYilNX7S5bIkK8NlWPjsn/8Ua5O7I9/YoE97PpO6i73DTGLh5H9JN/SITwCKBkgSDWUt61uPK3Y11Gty7o2lWsBjhBUm2Y38CBsoGmBw==' >> ~/.ssh/known_hosts
        - go run build/ci.go debsrc -goversion 1.13.4 -upload ethereum/ethereum -sftp-user geth-ci -signer "Go Ethereum Linux Builder <geth-ci@ethereum.org>"
>>>>>>> d62e9b28

    # This builder does the Linux Azure uploads
    - stage: build
      if: type = push
      os: linux
      dist: xenial
      sudo: required
      go: 1.13.x
      env:
        - azure-linux
      git:
        submodules: false # avoid cloning ethereum/tests
      addons:
        apt:
          packages:
            - gcc-multilib
      script:
        # Build for the primary platforms that Trusty can manage
        - go run build/ci.go install
        - go run build/ci.go archive -type tar -signer LINUX_SIGNING_KEY -upload gethstore/builds
        - go run build/ci.go install -arch 386
        - go run build/ci.go archive -arch 386 -type tar -signer LINUX_SIGNING_KEY -upload gethstore/builds

        # Switch over GCC to cross compilation (breaks 386, hence why do it here only)
        - sudo -E apt-get -yq --no-install-suggests --no-install-recommends --force-yes install gcc-arm-linux-gnueabi libc6-dev-armel-cross gcc-arm-linux-gnueabihf libc6-dev-armhf-cross gcc-aarch64-linux-gnu libc6-dev-arm64-cross
        - sudo ln -s /usr/include/asm-generic /usr/include/asm

        - GOARM=5 go run build/ci.go install -arch arm -cc arm-linux-gnueabi-gcc
        - GOARM=5 go run build/ci.go archive -arch arm -type tar -signer LINUX_SIGNING_KEY -upload gethstore/builds
        - GOARM=6 go run build/ci.go install -arch arm -cc arm-linux-gnueabi-gcc
        - GOARM=6 go run build/ci.go archive -arch arm -type tar -signer LINUX_SIGNING_KEY -upload gethstore/builds
        - GOARM=7 go run build/ci.go install -arch arm -cc arm-linux-gnueabihf-gcc
        - GOARM=7 go run build/ci.go archive -arch arm -type tar -signer LINUX_SIGNING_KEY -upload gethstore/builds
        - go run build/ci.go install -arch arm64 -cc aarch64-linux-gnu-gcc
        - go run build/ci.go archive -arch arm64 -type tar -signer LINUX_SIGNING_KEY -upload gethstore/builds

    # This builder does the Linux Azure MIPS xgo uploads
    - stage: build
      if: type = push
      os: linux
      dist: xenial
      services:
        - docker
      go: 1.13.x
      env:
        - azure-linux-mips
      git:
        submodules: false # avoid cloning ethereum/tests
      script:
        - go run build/ci.go xgo --alltools -- --targets=linux/mips --ldflags '-extldflags "-static"' -v
        - for bin in build/bin/*-linux-mips; do mv -f "${bin}" "${bin/-linux-mips/}"; done
        - go run build/ci.go archive -arch mips -type tar -signer LINUX_SIGNING_KEY -upload gethstore/builds

        - go run build/ci.go xgo --alltools -- --targets=linux/mipsle --ldflags '-extldflags "-static"' -v
        - for bin in build/bin/*-linux-mipsle; do mv -f "${bin}" "${bin/-linux-mipsle/}"; done
        - go run build/ci.go archive -arch mipsle -type tar -signer LINUX_SIGNING_KEY -upload gethstore/builds

        - go run build/ci.go xgo --alltools -- --targets=linux/mips64 --ldflags '-extldflags "-static"' -v
        - for bin in build/bin/*-linux-mips64; do mv -f "${bin}" "${bin/-linux-mips64/}"; done
        - go run build/ci.go archive -arch mips64 -type tar -signer LINUX_SIGNING_KEY -upload gethstore/builds

        - go run build/ci.go xgo --alltools -- --targets=linux/mips64le --ldflags '-extldflags "-static"' -v
        - for bin in build/bin/*-linux-mips64le; do mv -f "${bin}" "${bin/-linux-mips64le/}"; done
        - go run build/ci.go archive -arch mips64le -type tar -signer LINUX_SIGNING_KEY -upload gethstore/builds

    # This builder does the Android Maven and Azure uploads
    - stage: build
      if: type = push
      os: linux
      dist: xenial
      addons:
        apt:
          packages:
            - oracle-java8-installer
            - oracle-java8-set-default
      language: android
      android:
        components:
          - platform-tools
          - tools
          - android-15
          - android-19
          - android-24
      env:
        - azure-android
        - maven-android
      git:
        submodules: false # avoid cloning ethereum/tests
      before_install:
        - curl https://dl.google.com/go/go1.13.linux-amd64.tar.gz | tar -xz
        - export PATH=`pwd`/go/bin:$PATH
        - export GOROOT=`pwd`/go
        - export GOPATH=$HOME/go
      script:
        # Build the Android archive and upload it to Maven Central and Azure
        - curl https://dl.google.com/android/repository/android-ndk-r19b-linux-x86_64.zip -o android-ndk-r19b.zip
        - unzip -q android-ndk-r19b.zip && rm android-ndk-r19b.zip
        - mv android-ndk-r19b $ANDROID_HOME/ndk-bundle

        - mkdir -p $GOPATH/src/github.com/ethereum
        - ln -s `pwd` $GOPATH/src/github.com/ethereum/go-ethereum
        - go run build/ci.go aar -signer ANDROID_SIGNING_KEY -deploy https://oss.sonatype.org -upload gethstore/builds

    # This builder does the OSX Azure, iOS CocoaPods and iOS Azure uploads
    - stage: build
      if: type = push
      os: osx
      go: 1.13.x
      env:
        - azure-osx
        - azure-ios
        - cocoapods-ios
      git:
        submodules: false # avoid cloning ethereum/tests
      script:
        - go run build/ci.go install
        - go run build/ci.go archive -type tar -signer OSX_SIGNING_KEY -upload gethstore/builds

        # Build the iOS framework and upload it to CocoaPods and Azure
        - gem uninstall cocoapods -a -x
        - gem install cocoapods

        - mv ~/.cocoapods/repos/master ~/.cocoapods/repos/master.bak
        - sed -i '.bak' 's/repo.join/!repo.join/g' $(dirname `gem which cocoapods`)/cocoapods/sources_manager.rb
        - if [ "$TRAVIS_PULL_REQUEST" = "false" ]; then git clone --depth=1 https://github.com/CocoaPods/Specs.git ~/.cocoapods/repos/master && pod setup --verbose; fi

        - xctool -version
        - xcrun simctl list

        # Workaround for https://github.com/golang/go/issues/23749
        - export CGO_CFLAGS_ALLOW='-fmodules|-fblocks|-fobjc-arc'
        - go run build/ci.go xcode -signer IOS_SIGNING_KEY -deploy trunk -upload gethstore/builds

    # This builder does the Azure archive purges to avoid accumulating junk
    - stage: build
      if: type = cron
      os: linux
      dist: xenial
      go: 1.13.x
      env:
        - azure-purge
      git:
        submodules: false # avoid cloning ethereum/tests
      script:
        - go run build/ci.go purge -store gethstore/builds -days 14<|MERGE_RESOLUTION|>--- conflicted
+++ resolved
@@ -3,11 +3,7 @@
 sudo: false
 jobs:
   include:
-<<<<<<< HEAD
     # This builder only tests code linters on latest version of Go
-=======
-        # This builder only tests code linters on latest version of Go
->>>>>>> d62e9b28
     - stage: lint
       os: linux
       dist: xenial
@@ -33,11 +29,8 @@
       os: linux
       dist: xenial
       go: 1.12.x
-<<<<<<< HEAD
-=======
       env:
         - GO111MODULE=on
->>>>>>> d62e9b28
       script:
         - go run build/ci.go install
         - go run build/ci.go test -coverage $TEST_PACKAGES
@@ -45,30 +38,13 @@
     # These are the latest Go versions.
     - stage: build
       os: linux
-<<<<<<< HEAD
-=======
-      arch: amd64
->>>>>>> d62e9b28
-      dist: xenial
-      go: 1.13.x
-      script:
-        - go run build/ci.go install
-        - go run build/ci.go test -coverage $TEST_PACKAGES
-
-    - stage: build
-<<<<<<< HEAD
-=======
-      if: type = pull_request
-      os: linux
-      arch: arm64
-      dist: xenial
-      go: 1.13.x
-      script:
-        - go run build/ci.go install
-        - go run build/ci.go test -coverage $TEST_PACKAGES
-
-    - stage: build
->>>>>>> d62e9b28
+      dist: xenial
+      go: 1.13.x
+      script:
+        - go run build/ci.go install
+        - go run build/ci.go test -coverage $TEST_PACKAGES
+
+    - stage: build
       os: osx
       go: 1.13.x
       script:
@@ -103,18 +79,12 @@
             - fakeroot
             - python-bzrlib
             - python-paramiko
-<<<<<<< HEAD
       cache:
         directories:
           - $HOME/.gobundle
       script:
         - echo '|1|7SiYPr9xl3uctzovOTj4gMwAC1M=|t6ReES75Bo/PxlOPJ6/GsGbTrM0= ssh-rsa AAAAB3NzaC1yc2EAAAABIwAAAQEA0aKz5UTUndYgIGG7dQBV+HaeuEZJ2xPHo2DS2iSKvUL4xNMSAY4UguNW+pX56nAQmZKIZZ8MaEvSj6zMEDiq6HFfn5JcTlM80UwlnyKe8B8p7Nk06PPQLrnmQt5fh0HmEcZx+JU9TZsfCHPnX7MNz4ELfZE6cFsclClrKim3BHUIGq//t93DllB+h4O9LHjEUsQ1Sr63irDLSutkLJD6RXchjROXkNirlcNVHH/jwLWR5RcYilNX7S5bIkK8NlWPjsn/8Ua5O7I9/YoE97PpO6i73DTGLh5H9JN/SITwCKBkgSDWUt61uPK3Y11Gty7o2lWsBjhBUm2Y38CBsoGmBw==' >> ~/.ssh/known_hosts
         - go run build/ci.go debsrc -upload ethereum/ethereum -sftp-user geth-ci -signer "Go Ethereum Linux Builder <geth-ci@ethereum.org>" -goversion 1.13.4 -gohash 95dbeab442ee2746b9acf0934c8e2fc26414a0565c008631b04addb8c02e7624 -gobundle $HOME/.gobundle/go.tar.gz
-=======
-      script:
-        - echo '|1|7SiYPr9xl3uctzovOTj4gMwAC1M=|t6ReES75Bo/PxlOPJ6/GsGbTrM0= ssh-rsa AAAAB3NzaC1yc2EAAAABIwAAAQEA0aKz5UTUndYgIGG7dQBV+HaeuEZJ2xPHo2DS2iSKvUL4xNMSAY4UguNW+pX56nAQmZKIZZ8MaEvSj6zMEDiq6HFfn5JcTlM80UwlnyKe8B8p7Nk06PPQLrnmQt5fh0HmEcZx+JU9TZsfCHPnX7MNz4ELfZE6cFsclClrKim3BHUIGq//t93DllB+h4O9LHjEUsQ1Sr63irDLSutkLJD6RXchjROXkNirlcNVHH/jwLWR5RcYilNX7S5bIkK8NlWPjsn/8Ua5O7I9/YoE97PpO6i73DTGLh5H9JN/SITwCKBkgSDWUt61uPK3Y11Gty7o2lWsBjhBUm2Y38CBsoGmBw==' >> ~/.ssh/known_hosts
-        - go run build/ci.go debsrc -goversion 1.13.4 -upload ethereum/ethereum -sftp-user geth-ci -signer "Go Ethereum Linux Builder <geth-ci@ethereum.org>"
->>>>>>> d62e9b28
 
     # This builder does the Linux Azure uploads
     - stage: build
