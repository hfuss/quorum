--- conflicted
+++ resolved
@@ -8,7 +8,6 @@
       sudo: required
       go: 1.9.x
       script:
-<<<<<<< HEAD
         - sudo -E apt-add-repository -y "ppa:chris-lea/libsodium"
         - sudo apt-get update
         - sudo -E apt-get -yq --no-install-suggests --no-install-recommends --force-yes install fuse libdb-dev libleveldb-dev zlib1g-dev libtinfo-dev libsodium-dev
@@ -51,35 +50,6 @@
         - go run build/ci.go test -coverage $TEST_PACKAGES
 
     # This builder only tests code linters on latest version of Go
-=======
-        - sudo modprobe fuse
-        - sudo chmod 666 /dev/fuse
-        - sudo chown root:$USER /etc/fuse.conf
-        - go run build/ci.go install
-        - go run build/ci.go test -coverage $TEST_PACKAGES
-
-    # These are the latest Go versions.
-    - os: linux
-      dist: trusty
-      sudo: required
-      go: 1.10.x
-      script:
-        - sudo modprobe fuse
-        - sudo chmod 666 /dev/fuse
-        - sudo chown root:$USER /etc/fuse.conf
-        - go run build/ci.go install
-        - go run build/ci.go test -coverage $TEST_PACKAGES
-
-    - os: osx
-      go: 1.10.x
-      script:
-        - unset -f cd # workaround for https://github.com/travis-ci/travis-ci/issues/8703
-        - brew update
-        - brew cask install osxfuse
-        - go run build/ci.go install
-        - go run build/ci.go test -coverage $TEST_PACKAGES
-
-    # This builder only tests code linters on latest version of Go
     - os: linux
       dist: trusty
       go: 1.10.x
@@ -91,18 +61,10 @@
         - go run build/ci.go lint
 
     # This builder does the Ubuntu PPA upload
->>>>>>> 37685930
-    - os: linux
-      dist: trusty
-      go: 1.10.x
-      env:
-<<<<<<< HEAD
-        - lint
-      git:
-        submodules: false # avoid cloning ethereum/tests
-      script:
-        - go run build/ci.go lint
-=======
+    - os: linux
+      dist: trusty
+      go: 1.10.x
+      env:
         - ubuntu-ppa
       git:
         submodules: false # avoid cloning ethereum/tests
@@ -251,7 +213,6 @@
         submodules: false # avoid cloning ethereum/tests
       script:
         - go run build/ci.go purge -store gethstore/builds -days 14
->>>>>>> 37685930
 
 notifications:
   webhooks:
